/**
 * collectd - src/rrdtool.c
 * Copyright (C) 2006-2013  Florian octo Forster
 * Copyright (C) 2008-2008  Sebastian Harl
 * Copyright (C) 2009       Mariusz Gronczewski
 *
 * This program is free software; you can redistribute it and/or modify it
 * under the terms of the GNU General Public License as published by the
 * Free Software Foundation; only version 2 of the License is applicable.
 *
 * This program is distributed in the hope that it will be useful, but
 * WITHOUT ANY WARRANTY; without even the implied warranty of
 * MERCHANTABILITY or FITNESS FOR A PARTICULAR PURPOSE.  See the GNU
 * General Public License for more details.
 *
 * You should have received a copy of the GNU General Public License along
 * with this program; if not, write to the Free Software Foundation, Inc.,
 * 51 Franklin St, Fifth Floor, Boston, MA  02110-1301 USA
 *
 * Authors:
 *   Florian octo Forster <octo at collectd.org>
 *   Sebastian Harl <sh at tokkee.org>
 *   Mariusz Gronczewski <xani666 at gmail.com>
 **/

#include "collectd.h"

#include "common.h"
#include "plugin.h"
#include "utils_avltree.h"
#include "utils_random.h"
#include "utils_rrdcreate.h"

#include <rrd.h>

/*
 * Private types
 */
typedef struct rrd_cache_s {
  int values_num;
  char **values;
  cdtime_t first_value;
  cdtime_t last_value;
  int64_t random_variation;
  enum { FLAG_NONE = 0x00, FLAG_QUEUED = 0x01, FLAG_FLUSHQ = 0x02 } flags;
} rrd_cache_t;

enum rrd_queue_dir_e { QUEUE_INSERT_FRONT, QUEUE_INSERT_BACK };
typedef enum rrd_queue_dir_e rrd_queue_dir_t;

struct rrd_queue_s {
  char *filename;
  struct rrd_queue_s *next;
};
typedef struct rrd_queue_s rrd_queue_t;

/*
 * Private variables
 */
static const char *config_keys[] = {
    "CacheTimeout", "CacheFlush",      "CreateFilesAsync", "DataDir",
    "StepSize",     "HeartBeat",       "RRARows",          "RRATimespan",
    "XFF",          "WritesPerSecond", "RandomTimeout"};
static int config_keys_num = STATIC_ARRAY_SIZE(config_keys);

/* If datadir is zero, the daemon's basedir is used. If stepsize or heartbeat
 * is zero a default, depending on the `interval' member of the value list is
 * being used. */
static char *datadir = NULL;
static double write_rate = 0.0;
static rrdcreate_config_t rrdcreate_config = {
    /* stepsize = */ 0,
    /* heartbeat = */ 0,
    /* rrarows = */ 1200,
    /* xff = */ 0.1,

    /* timespans = */ NULL,
    /* timespans_num = */ 0,

    /* consolidation_functions = */ NULL,
    /* consolidation_functions_num = */ 0,

    /* async = */ 0};

/* XXX: If you need to lock both, cache_lock and queue_lock, at the same time,
 * ALWAYS lock `cache_lock' first! */
static cdtime_t cache_timeout = 0;
static cdtime_t cache_flush_timeout = 0;
static cdtime_t random_timeout = 0;
static cdtime_t cache_flush_last;
static c_avl_tree_t *cache = NULL;
static pthread_mutex_t cache_lock = PTHREAD_MUTEX_INITIALIZER;

static rrd_queue_t *queue_head = NULL;
static rrd_queue_t *queue_tail = NULL;
static rrd_queue_t *flushq_head = NULL;
static rrd_queue_t *flushq_tail = NULL;
static pthread_t queue_thread;
static int queue_thread_running = 1;
static pthread_mutex_t queue_lock = PTHREAD_MUTEX_INITIALIZER;
static pthread_cond_t queue_cond = PTHREAD_COND_INITIALIZER;

#if !HAVE_THREADSAFE_LIBRRD
static pthread_mutex_t librrd_lock = PTHREAD_MUTEX_INITIALIZER;
#endif

static int do_shutdown = 0;

#if HAVE_THREADSAFE_LIBRRD
static int srrd_update(char *filename, char *template, int argc,
                       const char **argv) {
  optind = 0; /* bug in librrd? */
  rrd_clear_error();

  int status = rrd_update_r(filename, template, argc, (void *)argv);
  if (status != 0) {
    WARNING("rrdtool plugin: rrd_update_r (%s) failed: %s", filename,
            rrd_get_error());
  }

  return status;
} /* int srrd_update */
/* #endif HAVE_THREADSAFE_LIBRRD */

#else  /* !HAVE_THREADSAFE_LIBRRD */
static int srrd_update(char *filename, char *template, int argc,
                       const char **argv) {
  int status;

  int new_argc;
  char **new_argv;

  assert(template == NULL);

  new_argc = 2 + argc;
  new_argv = malloc((new_argc + 1) * sizeof(*new_argv));
  if (new_argv == NULL) {
    ERROR("rrdtool plugin: malloc failed.");
    return -1;
  }

  new_argv[0] = "update";
  new_argv[1] = filename;

  memcpy(new_argv + 2, argv, argc * sizeof(char *));
  new_argv[new_argc] = NULL;

  pthread_mutex_lock(&librrd_lock);
  optind = 0; /* bug in librrd? */
  rrd_clear_error();

  status = rrd_update(new_argc, new_argv);
  pthread_mutex_unlock(&librrd_lock);

  if (status != 0) {
    WARNING("rrdtool plugin: rrd_update_r failed: %s: %s", filename,
            rrd_get_error());
  }

  sfree(new_argv);

  return status;
} /* int srrd_update */
#endif /* !HAVE_THREADSAFE_LIBRRD */

static int value_list_to_string_multiple(char *buffer, int buffer_len,
                                         const data_set_t *ds,
                                         const value_list_t *vl) {
  int offset;
  int status;
  time_t tt;

  memset(buffer, '\0', buffer_len);

  tt = CDTIME_T_TO_TIME_T(vl->time);
  status = snprintf(buffer, buffer_len, "%u", (unsigned int)tt);
  if ((status < 1) || (status >= buffer_len))
    return -1;
  offset = status;

  for (size_t i = 0; i < ds->ds_num; i++) {
    if ((ds->ds[i].type != DS_TYPE_COUNTER) &&
        (ds->ds[i].type != DS_TYPE_GAUGE) &&
        (ds->ds[i].type != DS_TYPE_DERIVE) &&
        (ds->ds[i].type != DS_TYPE_ABSOLUTE))
      return -1;

    if (ds->ds[i].type == DS_TYPE_COUNTER)
      status = snprintf(buffer + offset, buffer_len - offset, ":%llu",
                        vl->values[i].counter);
    else if (ds->ds[i].type == DS_TYPE_GAUGE)
      status = snprintf(buffer + offset, buffer_len - offset, ":" GAUGE_FORMAT,
                        vl->values[i].gauge);
    else if (ds->ds[i].type == DS_TYPE_DERIVE)
      status = snprintf(buffer + offset, buffer_len - offset, ":%" PRIi64,
                        vl->values[i].derive);
    else /*if (ds->ds[i].type == DS_TYPE_ABSOLUTE) */
      status = snprintf(buffer + offset, buffer_len - offset, ":%" PRIu64,
                        vl->values[i].absolute);

    if ((status < 1) || (status >= (buffer_len - offset)))
      return -1;

    offset += status;
  } /* for ds->ds_num */

  return 0;
} /* int value_list_to_string_multiple */

static int value_list_to_string(char *buffer, int buffer_len,
                                const data_set_t *ds, const value_list_t *vl) {
  int status;
  time_t tt;

  if (ds->ds_num != 1)
    return value_list_to_string_multiple(buffer, buffer_len, ds, vl);

  tt = CDTIME_T_TO_TIME_T(vl->time);
  switch (ds->ds[0].type) {
  case DS_TYPE_DERIVE:
    status = snprintf(buffer, buffer_len, "%u:%" PRIi64, (unsigned)tt,
                      vl->values[0].derive);
    break;
  case DS_TYPE_GAUGE:
    status = snprintf(buffer, buffer_len, "%u:" GAUGE_FORMAT, (unsigned)tt,
                      vl->values[0].gauge);
    break;
  case DS_TYPE_COUNTER:
    status = snprintf(buffer, buffer_len, "%u:%llu", (unsigned)tt,
                      vl->values[0].counter);
    break;
  case DS_TYPE_ABSOLUTE:
    status = snprintf(buffer, buffer_len, "%u:%" PRIu64, (unsigned)tt,
                      vl->values[0].absolute);
    break;
  default:
    return EINVAL;
  }

  if ((status < 1) || (status >= buffer_len))
    return ENOMEM;

  return 0;
} /* int value_list_to_string */

static int value_list_to_filename(char *buffer, size_t buffer_size,
                                  value_list_t const *vl) {
  char const suffix[] = ".rrd";
  int status;
  size_t len;

  if (datadir != NULL) {
    size_t datadir_len = strlen(datadir) + 1;

    if (datadir_len >= buffer_size)
      return ENOMEM;

    sstrncpy(buffer, datadir, buffer_size);
    buffer[datadir_len - 1] = '/';
    buffer[datadir_len] = 0;

    buffer += datadir_len;
    buffer_size -= datadir_len;
  }

  status = FORMAT_VL(buffer, buffer_size, vl);
  if (status != 0)
    return status;

  len = strlen(buffer);
  assert(len < buffer_size);
  buffer += len;
  buffer_size -= len;

  if (buffer_size <= sizeof(suffix))
    return ENOMEM;

  memcpy(buffer, suffix, sizeof(suffix));
  return 0;
} /* int value_list_to_filename */

static void *rrd_queue_thread(void __attribute__((unused)) * data) {
  struct timeval tv_next_update;
  struct timeval tv_now;

  gettimeofday(&tv_next_update, /* timezone = */ NULL);

  while (42) {
    rrd_queue_t *queue_entry;
    rrd_cache_t *cache_entry;
    char **values;
    int values_num;
    int status;

    values = NULL;
    values_num = 0;

    pthread_mutex_lock(&queue_lock);
    /* Wait for values to arrive */
    while (42) {
      struct timespec ts_wait;

      while ((flushq_head == NULL) && (queue_head == NULL) &&
             (do_shutdown == 0))
        pthread_cond_wait(&queue_cond, &queue_lock);

      if ((flushq_head == NULL) && (queue_head == NULL))
        break;

      /* Don't delay if there's something to flush */
      if (flushq_head != NULL)
        break;

      /* Don't delay if we're shutting down */
      if (do_shutdown != 0)
        break;

      /* Don't delay if no delay was configured. */
      if (write_rate <= 0.0)
        break;

      gettimeofday(&tv_now, /* timezone = */ NULL);
      status = timeval_cmp(tv_next_update, tv_now, NULL);
      /* We're good to go */
      if (status <= 0)
        break;

      /* We're supposed to wait a bit with this update, so we'll
       * wait for the next addition to the queue or to the end of
       * the wait period - whichever comes first. */
      ts_wait.tv_sec = tv_next_update.tv_sec;
      ts_wait.tv_nsec = 1000 * tv_next_update.tv_usec;

      status = pthread_cond_timedwait(&queue_cond, &queue_lock, &ts_wait);
      if (status == ETIMEDOUT)
        break;
    } /* while (42) */

    /* XXX: If you need to lock both, cache_lock and queue_lock, at
     * the same time, ALWAYS lock `cache_lock' first! */

    /* We're in the shutdown phase */
    if ((flushq_head == NULL) && (queue_head == NULL)) {
      pthread_mutex_unlock(&queue_lock);
      break;
    }

    if (flushq_head != NULL) {
      /* Dequeue the first flush entry */
      queue_entry = flushq_head;
      if (flushq_head == flushq_tail)
        flushq_head = flushq_tail = NULL;
      else
        flushq_head = flushq_head->next;
    } else /* if (queue_head != NULL) */
    {
      /* Dequeue the first regular entry */
      queue_entry = queue_head;
      if (queue_head == queue_tail)
        queue_head = queue_tail = NULL;
      else
        queue_head = queue_head->next;
    }

    /* Unlock the queue again */
    pthread_mutex_unlock(&queue_lock);

    /* We now need the cache lock so the entry isn't updated while
     * we make a copy of its values */
    pthread_mutex_lock(&cache_lock);

    status = c_avl_get(cache, queue_entry->filename, (void *)&cache_entry);

    if (status == 0) {
      values = cache_entry->values;
      values_num = cache_entry->values_num;

      cache_entry->values = NULL;
      cache_entry->values_num = 0;
      cache_entry->flags = FLAG_NONE;
    }

    pthread_mutex_unlock(&cache_lock);

    if (status != 0) {
      sfree(queue_entry->filename);
      sfree(queue_entry);
      continue;
    }

    /* Update `tv_next_update' */
    if (write_rate > 0.0) {
      gettimeofday(&tv_now, /* timezone = */ NULL);
      tv_next_update.tv_sec = tv_now.tv_sec;
      tv_next_update.tv_usec =
          tv_now.tv_usec + ((suseconds_t)(1000000 * write_rate));
      while (tv_next_update.tv_usec > 1000000) {
        tv_next_update.tv_sec++;
        tv_next_update.tv_usec -= 1000000;
      }
    }

    /* Write the values to the RRD-file */
    srrd_update(queue_entry->filename, NULL, values_num, (const char **)values);
    DEBUG("rrdtool plugin: queue thread: Wrote %i value%s to %s", values_num,
          (values_num == 1) ? "" : "s", queue_entry->filename);

    for (int i = 0; i < values_num; i++) {
      sfree(values[i]);
    }
    sfree(values);
    sfree(queue_entry->filename);
    sfree(queue_entry);
  } /* while (42) */

  pthread_exit((void *)0);
  return (void *)0;
} /* void *rrd_queue_thread */

static int rrd_queue_enqueue(const char *filename, rrd_queue_t **head,
                             rrd_queue_t **tail) {
  rrd_queue_t *queue_entry;

  queue_entry = malloc(sizeof(*queue_entry));
  if (queue_entry == NULL)
    return -1;

  queue_entry->filename = strdup(filename);
  if (queue_entry->filename == NULL) {
    free(queue_entry);
    return -1;
  }

  queue_entry->next = NULL;

  pthread_mutex_lock(&queue_lock);

  if (*tail == NULL)
    *head = queue_entry;
  else
    (*tail)->next = queue_entry;
  *tail = queue_entry;

  pthread_cond_signal(&queue_cond);
  pthread_mutex_unlock(&queue_lock);

  return 0;
} /* int rrd_queue_enqueue */

static int rrd_queue_dequeue(const char *filename, rrd_queue_t **head,
                             rrd_queue_t **tail) {
  rrd_queue_t *this;
  rrd_queue_t *prev;

  pthread_mutex_lock(&queue_lock);

  prev = NULL;
  this = *head;

  while (this != NULL) {
    if (strcmp(this->filename, filename) == 0)
      break;

    prev = this;
    this = this->next;
  }

  if (this == NULL) {
    pthread_mutex_unlock(&queue_lock);
    return -1;
  }

  if (prev == NULL)
    *head = this->next;
  else
    prev->next = this->next;

  if (this->next == NULL)
    *tail = prev;

  pthread_mutex_unlock(&queue_lock);

  sfree(this->filename);
  sfree(this);

  return 0;
} /* int rrd_queue_dequeue */

/* XXX: You must hold "cache_lock" when calling this function! */
static void rrd_cache_flush(cdtime_t timeout) {
  rrd_cache_t *rc;
  cdtime_t now;

  char **keys = NULL;
  int keys_num = 0;

  char *key;
  c_avl_iterator_t *iter;

  DEBUG("rrdtool plugin: Flushing cache, timeout = %.3f",
        CDTIME_T_TO_DOUBLE(timeout));

  now = cdtime();

  /* Build a list of entries to be flushed */
  iter = c_avl_get_iterator(cache);
  while (c_avl_iterator_next(iter, (void *)&key, (void *)&rc) == 0) {
    if (rc->flags != FLAG_NONE)
      continue;
    /* timeout == 0  =>  flush everything */
    else if ((timeout != 0) && ((now - rc->first_value) < timeout))
      continue;
    else if (rc->values_num > 0) {
      int status;

      status = rrd_queue_enqueue(key, &queue_head, &queue_tail);
      if (status == 0)
        rc->flags = FLAG_QUEUED;
    } else /* ancient and no values -> waste of memory */
    {
      char **tmp = realloc(keys, (keys_num + 1) * sizeof(char *));
      if (tmp == NULL) {
        char errbuf[1024];
        ERROR("rrdtool plugin: "
              "realloc failed: %s",
              sstrerror(errno, errbuf, sizeof(errbuf)));
        c_avl_iterator_destroy(iter);
        sfree(keys);
        return;
      }
      keys = tmp;
      keys[keys_num] = key;
      keys_num++;
    }
  } /* while (c_avl_iterator_next) */
  c_avl_iterator_destroy(iter);

  for (int i = 0; i < keys_num; i++) {
    if (c_avl_remove(cache, keys[i], (void *)&key, (void *)&rc) != 0) {
      DEBUG("rrdtool plugin: c_avl_remove (%s) failed.", keys[i]);
      continue;
    }

    assert(rc->values == NULL);
    assert(rc->values_num == 0);

    sfree(rc);
    sfree(key);
    keys[i] = NULL;
  } /* for (i = 0..keys_num) */

  sfree(keys);

  cache_flush_last = now;
} /* void rrd_cache_flush */

static int rrd_cache_flush_identifier(cdtime_t timeout,
                                      const char *identifier) {
  rrd_cache_t *rc;
  cdtime_t now;
  int status;
  char key[2048];

  if (identifier == NULL) {
    rrd_cache_flush(timeout);
    return 0;
  }

  now = cdtime();

  if (datadir == NULL)
    snprintf(key, sizeof(key), "%s.rrd", identifier);
  else
    snprintf(key, sizeof(key), "%s/%s.rrd", datadir, identifier);
  key[sizeof(key) - 1] = 0;

  status = c_avl_get(cache, key, (void *)&rc);
  if (status != 0) {
    INFO("rrdtool plugin: rrd_cache_flush_identifier: "
         "c_avl_get (%s) failed. Does that file really exist?",
         key);
    return status;
  }

  if (rc->flags == FLAG_FLUSHQ) {
    status = 0;
  } else if (rc->flags == FLAG_QUEUED) {
    rrd_queue_dequeue(key, &queue_head, &queue_tail);
    status = rrd_queue_enqueue(key, &flushq_head, &flushq_tail);
    if (status == 0)
      rc->flags = FLAG_FLUSHQ;
  } else if ((now - rc->first_value) < timeout) {
    status = 0;
  } else if (rc->values_num > 0) {
    status = rrd_queue_enqueue(key, &flushq_head, &flushq_tail);
    if (status == 0)
      rc->flags = FLAG_FLUSHQ;
  }

  return status;
} /* int rrd_cache_flush_identifier */

static int64_t rrd_get_random_variation(void) {
  if (random_timeout == 0)
    return 0;

  return (int64_t)cdrand_range(-random_timeout, random_timeout);
} /* int64_t rrd_get_random_variation */

static int rrd_cache_insert(const char *filename, const char *value,
                            cdtime_t value_time) {
  rrd_cache_t *rc = NULL;
  int new_rc = 0;
  char **values_new;

  pthread_mutex_lock(&cache_lock);

  /* This shouldn't happen, but it did happen at least once, so we'll be
   * careful. */
  if (cache == NULL) {
    pthread_mutex_unlock(&cache_lock);
    WARNING("rrdtool plugin: cache == NULL.");
    return -1;
  }

  int status = c_avl_get(cache, filename, (void *)&rc);
  if ((status != 0) || (rc == NULL)) {
    rc = malloc(sizeof(*rc));
    if (rc == NULL) {
      pthread_mutex_unlock(&cache_lock);
      return -1;
    }
    rc->values_num = 0;
    rc->values = NULL;
    rc->first_value = 0;
    rc->last_value = 0;
    rc->random_variation = rrd_get_random_variation();
    rc->flags = FLAG_NONE;
    new_rc = 1;
  }

  assert(value_time > 0); /* plugin_dispatch() ensures this. */
  if (rc->last_value >= value_time) {
    pthread_mutex_unlock(&cache_lock);
    DEBUG("rrdtool plugin: (rc->last_value = %" PRIu64 ") "
          ">= (value_time = %" PRIu64 ")",
          rc->last_value, value_time);
    return -1;
  }

  values_new =
      realloc((void *)rc->values, (rc->values_num + 1) * sizeof(char *));
  if (values_new == NULL) {
    char errbuf[1024];
    void *cache_key = NULL;

    sstrerror(errno, errbuf, sizeof(errbuf));

    c_avl_remove(cache, filename, &cache_key, NULL);
    pthread_mutex_unlock(&cache_lock);

    ERROR("rrdtool plugin: realloc failed: %s", errbuf);

    sfree(cache_key);
    sfree(rc->values);
    sfree(rc);
    return -1;
  }
  rc->values = values_new;

  rc->values[rc->values_num] = strdup(value);
  if (rc->values[rc->values_num] != NULL)
    rc->values_num++;

  if (rc->values_num == 1)
    rc->first_value = value_time;
  rc->last_value = value_time;

  /* Insert if this is the first value */
  if (new_rc == 1) {
    void *cache_key = strdup(filename);

    if (cache_key == NULL) {
      char errbuf[1024];
      sstrerror(errno, errbuf, sizeof(errbuf));

      pthread_mutex_unlock(&cache_lock);

      ERROR("rrdtool plugin: strdup failed: %s", errbuf);

      sfree(rc->values[0]);
      sfree(rc->values);
      sfree(rc);
      return -1;
    }

    c_avl_insert(cache, cache_key, rc);
  }

  DEBUG("rrdtool plugin: rrd_cache_insert: file = %s; "
        "values_num = %i; age = %.3f;",
        filename, rc->values_num,
        CDTIME_T_TO_DOUBLE(rc->last_value - rc->first_value));

  if ((rc->last_value - rc->first_value) >=
      (cache_timeout + rc->random_variation)) {
    /* XXX: If you need to lock both, cache_lock and queue_lock, at
     * the same time, ALWAYS lock `cache_lock' first! */
    if (rc->flags == FLAG_NONE) {
      int status;

      status = rrd_queue_enqueue(filename, &queue_head, &queue_tail);
      if (status == 0)
        rc->flags = FLAG_QUEUED;

      rc->random_variation = rrd_get_random_variation();
    } else {
      DEBUG("rrdtool plugin: `%s' is already queued.", filename);
    }
  }

  if ((cache_timeout > 0) &&
      ((cdtime() - cache_flush_last) > cache_flush_timeout))
    rrd_cache_flush(cache_timeout + random_timeout);

  pthread_mutex_unlock(&cache_lock);

  return 0;
} /* int rrd_cache_insert */

static int rrd_cache_destroy(void) /* {{{ */
{
  void *key = NULL;
  void *value = NULL;

  int non_empty = 0;

  pthread_mutex_lock(&cache_lock);

  if (cache == NULL) {
    pthread_mutex_unlock(&cache_lock);
    return 0;
  }

  while (c_avl_pick(cache, &key, &value) == 0) {
    rrd_cache_t *rc;

    sfree(key);
    key = NULL;

    rc = value;
    value = NULL;

    if (rc->values_num > 0)
      non_empty++;

    for (int i = 0; i < rc->values_num; i++)
      sfree(rc->values[i]);
    sfree(rc->values);
    sfree(rc);
  }

  c_avl_destroy(cache);
  cache = NULL;

  if (non_empty > 0) {
    INFO("rrdtool plugin: %i cache %s had values when destroying the cache.",
         non_empty, (non_empty == 1) ? "entry" : "entries");
  } else {
    DEBUG("rrdtool plugin: No values have been lost "
          "when destroying the cache.");
  }

  pthread_mutex_unlock(&cache_lock);
  return 0;
} /* }}} int rrd_cache_destroy */

static int rrd_compare_numeric(const void *a_ptr, const void *b_ptr) {
  int a = *((int *)a_ptr);
  int b = *((int *)b_ptr);

  if (a < b)
    return -1;
  else if (a > b)
    return 1;
  else
    return 0;
} /* int rrd_compare_numeric */

static int rrd_write(const data_set_t *ds, const value_list_t *vl,
                     user_data_t __attribute__((unused)) * user_data) {

  if (do_shutdown)
    return 0;

  if (0 != strcmp(ds->type, vl->type)) {
    ERROR("rrdtool plugin: DS type does not match value list type");
    return -1;
  }

  char filename[PATH_MAX];
  if (value_list_to_filename(filename, sizeof(filename), vl) != 0)
    return -1;

  char values[32 * (ds->ds_num + 1)];
  if (value_list_to_string(values, sizeof(values), ds, vl) != 0)
    return -1;

  struct stat statbuf = {0};
  if (stat(filename, &statbuf) == -1) {
    if (errno == ENOENT) {
      if (cu_rrd_create_file(filename, ds, vl, &rrdcreate_config) != 0) {
        return -1;
      } else if (rrdcreate_config.async) {
        return 0;
      }
    } else {
      char errbuf[1024];
      ERROR("rrdtool plugin: stat(%s) failed: %s", filename,
            sstrerror(errno, errbuf, sizeof(errbuf)));
      return -1;
    }
  } else if (!S_ISREG(statbuf.st_mode)) {
    ERROR("rrdtool plugin: stat(%s): Not a regular file!", filename);
    return -1;
  }

  return rrd_cache_insert(filename, values, vl->time);
} /* int rrd_write */

static int rrd_flush(cdtime_t timeout, const char *identifier,
                     __attribute__((unused)) user_data_t *user_data) {
  pthread_mutex_lock(&cache_lock);

  if (cache == NULL) {
    pthread_mutex_unlock(&cache_lock);
    return 0;
  }

  rrd_cache_flush_identifier(timeout, identifier);

  pthread_mutex_unlock(&cache_lock);
  return 0;
} /* int rrd_flush */

static int rrd_config(const char *key, const char *value) {
  if (strcasecmp("CacheTimeout", key) == 0) {
    double tmp = atof(value);
    if (tmp < 0) {
      fprintf(stderr, "rrdtool: `CacheTimeout' must "
                      "be greater than 0.\n");
      ERROR("rrdtool: `CacheTimeout' must "
            "be greater than 0.\n");
      return 1;
    }
    cache_timeout = DOUBLE_TO_CDTIME_T(tmp);
  } else if (strcasecmp("CacheFlush", key) == 0) {
    double tmp = atof(value);
    if (tmp < 0) {
      fprintf(stderr, "rrdtool: `CacheFlush' must "
                      "be greater than 0.\n");
      ERROR("rrdtool: `CacheFlush' must "
            "be greater than 0.\n");
      return 1;
    }
    cache_flush_timeout = DOUBLE_TO_CDTIME_T(tmp);
  } else if (strcasecmp("DataDir", key) == 0) {
    char *tmp;
    size_t len;

    tmp = strdup(value);
    if (tmp == NULL) {
      ERROR("rrdtool plugin: strdup failed.");
      return 1;
    }

    len = strlen(tmp);
    while ((len > 0) && (tmp[len - 1] == '/')) {
      len--;
      tmp[len] = 0;
    }

    if (len == 0) {
      ERROR("rrdtool plugin: Invalid \"DataDir\" option.");
      sfree(tmp);
      return 1;
    }

    if (datadir != NULL) {
      sfree(datadir);
    }

    datadir = tmp;
  } else if (strcasecmp("StepSize", key) == 0) {
    unsigned long temp = strtoul(value, NULL, 0);
    if (temp > 0)
      rrdcreate_config.stepsize = temp;
  } else if (strcasecmp("HeartBeat", key) == 0) {
    int temp = atoi(value);
    if (temp > 0)
      rrdcreate_config.heartbeat = temp;
  } else if (strcasecmp("CreateFilesAsync", key) == 0) {
    if (IS_TRUE(value))
      rrdcreate_config.async = 1;
    else
      rrdcreate_config.async = 0;
  } else if (strcasecmp("RRARows", key) == 0) {
    int tmp = atoi(value);
    if (tmp <= 0) {
      fprintf(stderr, "rrdtool: `RRARows' must "
                      "be greater than 0.\n");
      ERROR("rrdtool: `RRARows' must "
            "be greater than 0.\n");
      return 1;
    }
    rrdcreate_config.rrarows = tmp;
  } else if (strcasecmp("RRATimespan", key) == 0) {
    char *saveptr = NULL;
    char *dummy;
    char *ptr;
    char *value_copy;
    int *tmp_alloc;

    value_copy = strdup(value);
    if (value_copy == NULL)
      return 1;

    dummy = value_copy;
    while ((ptr = strtok_r(dummy, ", \t", &saveptr)) != NULL) {
      dummy = NULL;

      tmp_alloc = realloc(rrdcreate_config.timespans,
                          sizeof(int) * (rrdcreate_config.timespans_num + 1));
      if (tmp_alloc == NULL) {
        fprintf(stderr, "rrdtool: realloc failed.\n");
        ERROR("rrdtool: realloc failed.\n");
        free(value_copy);
        return 1;
      }
      rrdcreate_config.timespans = tmp_alloc;
      rrdcreate_config.timespans[rrdcreate_config.timespans_num] = atoi(ptr);
      if (rrdcreate_config.timespans[rrdcreate_config.timespans_num] != 0)
        rrdcreate_config.timespans_num++;
    } /* while (strtok_r) */

    qsort(/* base = */ rrdcreate_config.timespans,
          /* nmemb  = */ rrdcreate_config.timespans_num,
          /* size   = */ sizeof(rrdcreate_config.timespans[0]),
          /* compar = */ rrd_compare_numeric);

    free(value_copy);
  } else if (strcasecmp("XFF", key) == 0) {
    double tmp = atof(value);
    if ((tmp < 0.0) || (tmp >= 1.0)) {
      fprintf(stderr, "rrdtool: `XFF' must "
                      "be in the range 0 to 1 (exclusive).");
      ERROR("rrdtool: `XFF' must "
            "be in the range 0 to 1 (exclusive).");
      return 1;
    }
    rrdcreate_config.xff = tmp;
  } else if (strcasecmp("WritesPerSecond", key) == 0) {
    double wps = atof(value);

    if (wps < 0.0) {
      fprintf(stderr, "rrdtool: `WritesPerSecond' must be "
                      "greater than or equal to zero.");
      return 1;
    } else if (wps == 0.0) {
      write_rate = 0.0;
    } else {
      write_rate = 1.0 / wps;
    }
  } else if (strcasecmp("RandomTimeout", key) == 0) {
    double tmp;

    tmp = atof(value);
    if (tmp < 0.0) {
      fprintf(stderr, "rrdtool: `RandomTimeout' must "
                      "be greater than or equal to zero.\n");
      ERROR("rrdtool: `RandomTimeout' must "
            "be greater then or equal to zero.");
    } else {
      random_timeout = DOUBLE_TO_CDTIME_T(tmp);
    }
  } else {
    return -1;
  }
  return 0;
} /* int rrd_config */

static int rrd_shutdown(void) {
  pthread_mutex_lock(&cache_lock);
  rrd_cache_flush(0);
  pthread_mutex_unlock(&cache_lock);

  pthread_mutex_lock(&queue_lock);
  do_shutdown = 1;
  pthread_cond_signal(&queue_cond);
  pthread_mutex_unlock(&queue_lock);

  if ((queue_thread_running != 0) &&
      ((queue_head != NULL) || (flushq_head != NULL))) {
    INFO("rrdtool plugin: Shutting down the queue thread. "
         "This may take a while.");
  } else if (queue_thread_running != 0) {
    INFO("rrdtool plugin: Shutting down the queue thread.");
  }

  /* Wait for all the values to be written to disk before returning. */
  if (queue_thread_running != 0) {
    pthread_join(queue_thread, NULL);
    memset(&queue_thread, 0, sizeof(queue_thread));
    queue_thread_running = 0;
    DEBUG("rrdtool plugin: queue_thread exited.");
  }

  rrd_cache_destroy();

  return 0;
} /* int rrd_shutdown */

static int rrd_init(void) {
  static int init_once = 0;

  if (init_once != 0)
    return 0;
  init_once = 1;

  if (rrdcreate_config.heartbeat <= 0)
    rrdcreate_config.heartbeat = 2 * rrdcreate_config.stepsize;

  /* Set the cache up */
  pthread_mutex_lock(&cache_lock);

  cache = c_avl_create((int (*)(const void *, const void *))strcmp);
  if (cache == NULL) {
    pthread_mutex_unlock(&cache_lock);
    ERROR("rrdtool plugin: c_avl_create failed.");
    return -1;
  }

  cache_flush_last = cdtime();
  if (cache_timeout == 0) {
    random_timeout = 0;
    cache_flush_timeout = 0;
  } else if (cache_flush_timeout < cache_timeout) {
    INFO("rrdtool plugin: \"CacheFlush %.3f\" is less than \"CacheTimeout "
<<<<<<< HEAD
         "%.3f\". "
         "Ajusting \"CacheFlush\" to %.3f seconds.",
=======
         "%.3f\". Adjusting \"CacheFlush\" to %.3f seconds.",
>>>>>>> 6d63f6e9
         CDTIME_T_TO_DOUBLE(cache_flush_timeout),
         CDTIME_T_TO_DOUBLE(cache_timeout),
         CDTIME_T_TO_DOUBLE(cache_timeout * 10));
    cache_flush_timeout = 10 * cache_timeout;
  }

  /* Assure that "cache_timeout + random_variation" is never negative. */
  if (random_timeout > cache_timeout) {
    INFO("rrdtool plugin: Adjusting \"RandomTimeout\" to %.3f seconds.",
         CDTIME_T_TO_DOUBLE(cache_timeout));
    random_timeout = cache_timeout;
  }

  pthread_mutex_unlock(&cache_lock);

  int status =
      plugin_thread_create(&queue_thread, /* attr = */ NULL, rrd_queue_thread,
                           /* args = */ NULL, "rrdtool queue");
  if (status != 0) {
    ERROR("rrdtool plugin: Cannot create queue-thread.");
    return -1;
  }
  queue_thread_running = 1;

  DEBUG("rrdtool plugin: rrd_init: datadir = %s; stepsize = %lu;"
        " heartbeat = %i; rrarows = %i; xff = %lf;",
        (datadir == NULL) ? "(null)" : datadir, rrdcreate_config.stepsize,
        rrdcreate_config.heartbeat, rrdcreate_config.rrarows,
        rrdcreate_config.xff);

  return 0;
} /* int rrd_init */

void module_register(void) {
  plugin_register_config("rrdtool", rrd_config, config_keys, config_keys_num);
  plugin_register_init("rrdtool", rrd_init);
  plugin_register_write("rrdtool", rrd_write, /* user_data = */ NULL);
  plugin_register_flush("rrdtool", rrd_flush, /* user_data = */ NULL);
  plugin_register_shutdown("rrdtool", rrd_shutdown);
}<|MERGE_RESOLUTION|>--- conflicted
+++ resolved
@@ -1046,12 +1046,7 @@
     cache_flush_timeout = 0;
   } else if (cache_flush_timeout < cache_timeout) {
     INFO("rrdtool plugin: \"CacheFlush %.3f\" is less than \"CacheTimeout "
-<<<<<<< HEAD
-         "%.3f\". "
-         "Ajusting \"CacheFlush\" to %.3f seconds.",
-=======
          "%.3f\". Adjusting \"CacheFlush\" to %.3f seconds.",
->>>>>>> 6d63f6e9
          CDTIME_T_TO_DOUBLE(cache_flush_timeout),
          CDTIME_T_TO_DOUBLE(cache_timeout),
          CDTIME_T_TO_DOUBLE(cache_timeout * 10));
