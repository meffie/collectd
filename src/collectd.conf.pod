=head1 NAME

collectd.conf - Configuration for the system statistics collection daemon B<collectd>

=head1 SYNOPSIS

  BaseDir "/path/to/data/"
  PIDFile "/path/to/pidfile/collectd.pid"
  Server  "123.123.123.123" 12345

  LoadPlugin cpu
  LoadPlugin load
  LoadPlugin ping

  <Plugin ping>
    Host "example.org"
    Host "provider.net"
  </Plugin>

=head1 DESCRIPTION

This config file controls how the system statistics collection daemon
B<collectd> behaves. The most significant option is B<LoadPlugin>, which
controls which plugins to load. These plugins ultimately define collectd's
behavior.

The syntax of this config file is similar to the config file of the famous
I<Apache> webserver. Each line contains either an option (a key and a list of
one or more values) or a section-start or -end. Empty lines and everything
after a non-quoted hash-symbol (C<#>) is ignored. I<Keys> are unquoted
strings, consisting only of alphanumeric characters and the underscore (C<_>)
character. Keys are handled case insensitive by I<collectd> itself and all
plugins included with it. I<Values> can either be an I<unquoted string>, a
I<quoted string> (enclosed in double-quotes) a I<number> or a I<boolean>
expression. I<Unquoted strings> consist of only alphanumeric characters and
underscores (C<_>) and do not need to be quoted. I<Quoted strings> are
enclosed in double quotes (C<">). You can use the backslash character (C<\>)
to include double quotes as part of the string. I<Numbers> can be specified in
decimal and floating point format (using a dot C<.> as decimal separator),
hexadecimal when using the C<0x> prefix and octal with a leading zero (C<0>).
I<Boolean> values are either B<true> or B<false>.

Lines may be wrapped by using C<\> as the last character before the newline.
This allows long lines to be split into multiple lines. Quoted strings may be
wrapped as well. However, those are treated special in that whitespace at the
beginning of the following lines will be ignored, which allows for nicely
indenting the wrapped lines.

The configuration is read and processed in order, i.e. from top to bottom. So
the plugins are loaded in the order listed in this config file. It is a good
idea to load any logging plugins first in order to catch messages from plugins
during configuration. Also, the C<LoadPlugin> option B<must> occur B<before>
the appropriate C<E<lt>Plugin ...E<gt>> block.

=head1 GLOBAL OPTIONS

=over 4

=item B<BaseDir> I<Directory>

Sets the base directory. This is the directory beneath all RRD-files are
created. Possibly more subdirectories are created. This is also the working
directory for the daemon.

=item B<LoadPlugin> I<Plugin>

Loads the plugin I<Plugin>. There must be at least one such line or B<collectd>
will be mostly useless.

Starting with collectd 4.9, this may also be a block in which further options
affecting the behavior of B<LoadPlugin> may be specified. The following
options are allowed inside a B<LoadPlugin> block:

  <LoadPlugin perl>
    Globals true
  </LoadPlugin>

=over 4

=item B<Globals> B<true|false>

If enabled, collectd will export all global symbols of the plugin (and of all
libraries loaded as dependencies of the plugin) and, thus, makes those symbols
available for resolving unresolved symbols in subsequently loaded plugins if
that is supported by your system.

This is useful (or possibly even required), e.g., when loading a plugin that
embeds some scripting language into the daemon (e.g. the I<Perl> and
I<Python plugins>). Scripting languages usually provide means to load
extensions written in C. Those extensions require symbols provided by the
interpreter, which is loaded as a dependency of the respective collectd plugin.
See the documentation of those plugins (e.g., L<collectd-perl(5)> or
L<collectd-python(5)>) for details.

By default, this is disabled. As a special exception, if the plugin name is
either C<perl> or C<python>, the default is changed to enabled in order to keep
the average user from ever having to deal with this low level linking stuff.

=item B<Interval> I<Seconds>

Sets a plugin-specific interval for collecting metrics. This overrides the
global B<Interval> setting. If a plugin provides own support for specifying an
interval, that setting will take precedence.

=back

=item B<Include> I<Path>

If I<Path> points to a file, includes that file. If I<Path> points to a
directory, recursively includes all files within that directory and its
subdirectories. If the C<wordexp> function is available on your system,
shell-like wildcards are expanded before files are included. This means you can
use statements like the following:

  Include "/etc/collectd.d/*.conf"

If more than one files are included by a single B<Include> option, the files
will be included in lexicographical order (as defined by the C<strcmp>
function). Thus, you can e.E<nbsp>g. use numbered prefixes to specify the
order in which the files are loaded.

To prevent loops and shooting yourself in the foot in interesting ways the
nesting is limited to a depth of 8E<nbsp>levels, which should be sufficient for
most uses. Since symlinks are followed it is still possible to crash the daemon
by looping symlinks. In our opinion significant stupidity should result in an
appropriate amount of pain.

It is no problem to have a block like C<E<lt>Plugin fooE<gt>> in more than one
file, but you cannot include files from within blocks.

=item B<PIDFile> I<File>

Sets where to write the PID file to. This file is overwritten when it exists
and deleted when the program is stopped. Some init-scripts might override this
setting using the B<-P> command-line option.

=item B<PluginDir> I<Directory>

Path to the plugins (shared objects) of collectd.

=item B<TypesDB> I<File> [I<File> ...]

Set one or more files that contain the data-set descriptions. See
L<types.db(5)> for a description of the format of this file.

=item B<Interval> I<Seconds>

Configures the interval in which to query the read plugins. Obviously smaller
values lead to a higher system load produced by collectd, while higher values
lead to more coarse statistics.

B<Warning:> You should set this once and then never touch it again. If you do,
I<you will have to delete all your RRD files> or know some serious RRDtool
magic! (Assuming you're using the I<RRDtool> or I<RRDCacheD> plugin.)

=item B<Timeout> I<Iterations>

Consider a value list "missing" when no update has been read or received for
I<Iterations> iterations. By default, I<collectd> considers a value list
missing when no update has been received for twice the update interval. Since
this setting uses iterations, the maximum allowed time without update depends
on the I<Interval> information contained in each value list. This is used in
the I<Threshold> configuration to dispatch notifications about missing values,
see L<collectd-threshold(5)> for details.

=item B<ReadThreads> I<Num>

Number of threads to start for reading plugins. The default value is B<5>, but
you may want to increase this if you have more than five plugins that take a
long time to read. Mostly those are plugin that do network-IO. Setting this to
a value higher than the number of plugins you've loaded is totally useless.

=item B<Hostname> I<Name>

Sets the hostname that identifies a host. If you omit this setting, the
hostname will be determined using the L<gethostname(2)> system call.

=item B<FQDNLookup> B<true|false>

If B<Hostname> is determined automatically this setting controls whether or not
the daemon should try to figure out the "fully qualified domain name", FQDN.
This is done using a lookup of the name returned by C<gethostname>. This option
is enabled by default.

=item B<PreCacheChain> I<ChainName>

=item B<PostCacheChain> I<ChainName>

Configure the name of the "pre-cache chain" and the "post-cache chain". Please
see L<FILTER CONFIGURATION> below on information on chains and how these
setting change the daemon's behavior.

=back

=head1 PLUGIN OPTIONS

Some plugins may register own options. These options must be enclosed in a
C<Plugin>-Section. Which options exist depends on the plugin used. Some plugins
require external configuration, too. The C<apache plugin>, for example,
required C<mod_status> to be configured in the webserver you're going to
collect data from. These plugins are listed below as well, even if they don't
require any configuration within collectd's configuration file.

A list of all plugins and a short summary for each plugin can be found in the
F<README> file shipped with the sourcecode and hopefully binary packets as
well.

=head2 Plugin C<aggregation>

The I<Aggregation plugin> makes it possible to aggregate several values into
one using aggregation functions such as I<sum>, I<average>, I<min> and I<max>.
This can be put to a wide variety of uses, e.g. average and total CPU
statistics for your entire fleet.

The grouping is powerful but, as with many powerful tools, may be a bit
difficult to wrap your head around. The grouping will therefore be
demonstrated using an example: The average and sum of the CPU usage across
all CPUs of each host is to be calculated.

To select all the affected values for our example, set C<Plugin cpu> and
C<Type cpu>. The other values are left unspecified, meaning "all values". The
I<Host>, I<Plugin>, I<PluginInstance>, I<Type> and I<TypeInstance> options
work as if they were specified in the C<WHERE> clause of an C<SELECT> SQL
statement.

  Plugin "cpu"
  Type "cpu"

Although the I<Host>, I<PluginInstance> (CPU number, i.e. 0, 1, 2, ...)  and
I<TypeInstance> (idle, user, system, ...) fields are left unspecified in the
example, the intention is to have a new value for each host / type instance
pair. This is achieved by "grouping" the values using the C<GroupBy> option.
It can be specified multiple times to group by more than one field.

  GroupBy "Host"
  GroupBy "TypeInstance"

We do neither specify nor group by I<plugin instance> (the CPU number), so all
metrics that differ in the CPU number only will be aggregated. Each
aggregation needs I<at least one> such field, otherwise no aggregation would
take place.

The full example configuration looks like this:

 <Plugin "aggregation">
   <Aggregation>
     Plugin "cpu"
     Type "cpu"
     
     GroupBy "Host"
     GroupBy "TypeInstance"
     
     CalculateSum true
     CalculateAverage true
   </Aggregation>
 </Plugin>

There are a couple of limitations you should be aware of:

=over 4

=item

The I<Type> cannot be left unspecified, because it is not reasonable to add
apples to oranges. Also, the internal lookup structure won't work if you try
to group by type.

=item

There must be at least one unspecified, ungrouped field. Otherwise nothing
will be aggregated.

=back

As you can see in the example above, each aggregation has its own
B<Aggregation> block. You can have multiple aggregation blocks and aggregation
blocks may match the same values, i.e. one value list can update multiple
aggregations. The following options are valid inside B<Aggregation> blocks:

=over 4

=item B<Host> I<Host>

=item B<Plugin> I<Plugin>

=item B<PluginInstance> I<PluginInstance>

=item B<Type> I<Type>

=item B<TypeInstance> I<TypeInstance>

Selects the value lists to be added to this aggregation. B<Type> must be a
valid data set name, see L<types.db(5)> for details.

=item B<GroupBy> B<Host>|B<Plugin>|B<PluginInstance>|B<TypeInstance>

Group valued by the specified field. The B<GroupBy> option may be repeated to
group by multiple fields.

=item B<CalculateNum> B<true>|B<false>

=item B<CalculateSum> B<true>|B<false>

=item B<CalculateAverage> B<true>|B<false>

=item B<CalculateMinimum> B<true>|B<false>

=item B<CalculateMaximum> B<true>|B<false>

=item B<CalculateStddev> B<true>|B<false>

Boolean options for enabling calculation of the number of value lists, their
sum, average, minimum, maximum andE<nbsp>/ or standard deviation. All options
are disabled by default.

=back

=head2 Plugin C<amqp>

The I<AMQMP plugin> can be used to communicate with other instances of
I<collectd> or third party applications using an AMQP message broker. Values
are sent to or received from the broker, which handles routing, queueing and
possibly filtering or messages.

 <Plugin "amqp">
   # Send values to an AMQP broker
   <Publish "some_name">
     Host "localhost"
     Port "5672"
     VHost "/"
     User "guest"
     Password "guest"
     Exchange "amq.fanout"
 #   ExchangeType "fanout"
 #   RoutingKey "collectd"
 #   Persistent false
 #   Format "command"
 #   StoreRates false
 #   GraphitePrefix "collectd."
 #   GraphiteEscapeChar "_"
   </Publish>
   
   # Receive values from an AMQP broker
   <Subscribe "some_name">
     Host "localhost"
     Port "5672"
     VHost "/"
     User "guest"
     Password "guest"
     Exchange "amq.fanout"
 #   ExchangeType "fanout"
 #   Queue "queue_name"
 #   RoutingKey "collectd.#"
   </Subscribe>
 </Plugin>

The plugin's configuration consists of a number of I<Publish> and I<Subscribe>
blocks, which configure sending and receiving of values respectively. The two
blocks are very similar, so unless otherwise noted, an option can be used in
either block. The name given in the blocks starting tag is only used for
reporting messages, but may be used to support I<flushing> of certain
I<Publish> blocks in the future.

=over 4

=item B<Host> I<Host>

Hostname or IP-address of the AMQP broker. Defaults to the default behavior of
the underlying communications library, I<rabbitmq-c>, which is "localhost".

=item B<Port> I<Port>

Service name or port number on which the AMQP broker accepts connections. This
argument must be a string, even if the numeric form is used. Defaults to
"5672".

=item B<VHost> I<VHost>

Name of the I<virtual host> on the AMQP broker to use. Defaults to "/".

=item B<User> I<User>

=item B<Password> I<Password>

Credentials used to authenticate to the AMQP broker. By default "guest"/"guest"
is used.

=item B<Exchange> I<Exchange>

In I<Publish> blocks, this option specifies the I<exchange> to send values to.
By default, "amq.fanout" will be used.

In I<Subscribe> blocks this option is optional. If given, a I<binding> between
the given exchange and the I<queue> is created, using the I<routing key> if
configured. See the B<Queue> and B<RoutingKey> options below.

=item B<ExchangeType> I<Type>

If given, the plugin will try to create the configured I<exchange> with this
I<type> after connecting. When in a I<Subscribe> block, the I<queue> will then
be bound to this exchange.

=item B<Queue> I<Queue> (Subscribe only)

Configures the I<queue> name to subscribe to. If no queue name was configures
explicitly, a unique queue name will be created by the broker.

=item B<RoutingKey> I<Key>

In I<Publish> blocks, this configures the routing key to set on all outgoing
messages. If not given, the routing key will be computed from the I<identifier>
of the value. The host, plugin, type and the two instances are concatenated
together using dots as the separator and all containing dots replaced with
slashes. For example "collectd.host/example/com.cpu.0.cpu.user". This makes it
possible to receive only specific values using a "topic" exchange.

In I<Subscribe> blocks, configures the I<routing key> used when creating a
I<binding> between an I<exchange> and the I<queue>. The usual wildcards can be
used to filter messages when using a "topic" exchange. If you're only
interested in CPU statistics, you could use the routing key "collectd.*.cpu.#"
for example.

=item B<Persistent> B<true>|B<false> (Publish only)

Selects the I<delivery method> to use. If set to B<true>, the I<persistent>
mode will be used, i.e. delivery is guaranteed. If set to B<false> (the
default), the I<transient> delivery mode will be used, i.e. messages may be
lost due to high load, overflowing queues or similar issues.

=item B<Format> B<Command>|B<JSON> (Publish only)

Selects the format in which messages are sent to the broker. If set to
B<Command> (the default), values are sent as C<PUTVAL> commands which are
identical to the syntax used by the I<Exec> and I<UnixSock plugins>. In this
case, the C<Content-Type> header field will be set to C<text/collectd>.

If set to B<JSON>, the values are encoded in the I<JavaScript Object Notation>,
an easy and straight forward exchange format. The C<Content-Type> header field
will be set to C<application/json>.

If set to B<Graphite>, values are encoded in the I<Graphite> format, which is
"<metric> <value> <timestamp>\n". The C<Content-Type> header field will be set to
C<text/graphite>.

A subscribing client I<should> use the C<Content-Type> header field to
determine how to decode the values. Currently, the I<AMQP plugin> itself can
only decode the B<Command> format.

=item B<StoreRates> B<true>|B<false> (Publish only)

Determines whether or not C<COUNTER>, C<DERIVE> and C<ABSOLUTE> data sources
are converted to a I<rate> (i.e. a C<GAUGE> value). If set to B<false> (the
default), no conversion is performed. Otherwise the conversion is performed
using the internal value cache.

Please note that currently this option is only used if the B<Format> option has
been set to B<JSON>.

=item B<GraphitePrefix> (Publish and B<Format>=I<Graphite> only)

A prefix can be added in the metric name when outputting in the I<Graphite> format.
It's added before the I<Host> name.
Metric name will be "<prefix><host><postfix><plugin><type><name>"

=item B<GraphitePostfix> (Publish and B<Format>=I<Graphite> only)

A postfix can be added in the metric name when outputting in the I<Graphite> format.
It's added after the I<Host> name.
Metric name will be "<prefix><host><postfix><plugin><type><name>"

=item B<GraphiteEscapeChar> (Publish and B<Format>=I<Graphite> only)

Specify a character to replace dots (.) in the host part of the metric name.
In I<Graphite> metric name, dots are used as separators between different
metric parts (host, plugin, type).
Default is "_" (I<Underscore>).

=back

=head2 Plugin C<apache>

To configure the C<apache>-plugin you first need to configure the Apache
webserver correctly. The Apache-plugin C<mod_status> needs to be loaded and
working and the C<ExtendedStatus> directive needs to be B<enabled>. You can use
the following snipped to base your Apache config upon:

  ExtendedStatus on
  <IfModule mod_status.c>
    <Location /mod_status>
      SetHandler server-status
    </Location>
  </IfModule>

Since its C<mod_status> module is very similar to Apache's, B<lighttpd> is
also supported. It introduces a new field, called C<BusyServers>, to count the
number of currently connected clients. This field is also supported.

The configuration of the I<Apache> plugin consists of one or more
C<E<lt>InstanceE<nbsp>/E<gt>> blocks. Each block requires one string argument
as the instance name. For example:

 <Plugin "apache">
   <Instance "www1">
     URL "http://www1.example.com/mod_status?auto"
   </Instance>
   <Instance "www2">
     URL "http://www2.example.com/mod_status?auto"
   </Instance>
 </Plugin>

The instance name will be used as the I<plugin instance>. To emulate the old
(versionE<nbsp>4) behavior, you can use an empty string (""). In order for the
plugin to work correctly, each instance name must be unique. This is not
enforced by the plugin and it is your responsibility to ensure it.

The following options are accepted within each I<Instance> block:

=over 4

=item B<URL> I<http://host/mod_status?auto>

Sets the URL of the C<mod_status> output. This needs to be the output generated
by C<ExtendedStatus on> and it needs to be the machine readable output
generated by appending the C<?auto> argument. This option is I<mandatory>.

=item B<User> I<Username>

Optional user name needed for authentication.

=item B<Password> I<Password>

Optional password needed for authentication.

=item B<VerifyPeer> B<true|false>

Enable or disable peer SSL certificate verification. See
L<http://curl.haxx.se/docs/sslcerts.html> for details. Enabled by default.

=item B<VerifyHost> B<true|false>

Enable or disable peer host name verification. If enabled, the plugin checks
if the C<Common Name> or a C<Subject Alternate Name> field of the SSL
certificate matches the host name provided by the B<URL> option. If this
identity check fails, the connection is aborted. Obviously, only works when
connecting to a SSL enabled server. Enabled by default.

=item B<CACert> I<File>

File that holds one or more SSL certificates. If you want to use HTTPS you will
possibly need this option. What CA certificates come bundled with C<libcurl>
and are checked by default depends on the distribution you use.

=back

=head2 Plugin C<apcups>

=over 4

=item B<Host> I<Hostname>

Hostname of the host running B<apcupsd>. Defaults to B<localhost>. Please note
that IPv6 support has been disabled unless someone can confirm or decline that
B<apcupsd> can handle it.

=item B<Port> I<Port>

TCP-Port to connect to. Defaults to B<3551>.

=back

=head2 Plugin C<ascent>

This plugin collects information about an Ascent server, a free server for the
"World of Warcraft" game. This plugin gathers the information by fetching the
XML status page using C<libcurl> and parses it using C<libxml2>.

The configuration options are the same as for the C<apache> plugin above:

=over 4

=item B<URL> I<http://localhost/ascent/status/>

Sets the URL of the XML status output.

=item B<User> I<Username>

Optional user name needed for authentication.

=item B<Password> I<Password>

Optional password needed for authentication.

=item B<VerifyPeer> B<true|false>

Enable or disable peer SSL certificate verification. See
L<http://curl.haxx.se/docs/sslcerts.html> for details. Enabled by default.

=item B<VerifyHost> B<true|false>

Enable or disable peer host name verification. If enabled, the plugin checks
if the C<Common Name> or a C<Subject Alternate Name> field of the SSL
certificate matches the host name provided by the B<URL> option. If this
identity check fails, the connection is aborted. Obviously, only works when
connecting to a SSL enabled server. Enabled by default.

=item B<CACert> I<File>

File that holds one or more SSL certificates. If you want to use HTTPS you will
possibly need this option. What CA certificates come bundled with C<libcurl>
and are checked by default depends on the distribution you use.

=back

=head2 Plugin C<bind>

Starting with BIND 9.5.0, the most widely used DNS server software provides
extensive statistics about queries, responses and lots of other information.
The bind plugin retrieves this information that's encoded in XML and provided
via HTTP and submits the values to collectd.

To use this plugin, you first need to tell BIND to make this information
available. This is done with the C<statistics-channels> configuration option:

 statistics-channels {
   inet localhost port 8053;
 };

The configuration follows the grouping that can be seen when looking at the
data with an XSLT compatible viewer, such as a modern web browser. It's
probably a good idea to make yourself familiar with the provided values, so you
can understand what the collected statistics actually mean.

Synopsis:

 <Plugin "bind">
   URL "http://localhost:8053/"
   ParseTime       false
   OpCodes         true
   QTypes          true
 
   ServerStats     true
   ZoneMaintStats  true
   ResolverStats   false
   MemoryStats     true
 
   <View "_default">
     QTypes        true
     ResolverStats true
     CacheRRSets   true
 
     Zone "127.in-addr.arpa/IN"
   </View>
 </Plugin>

The bind plugin accepts the following configuration options:

=over 4

=item B<URL> I<URL>

URL from which to retrieve the XML data. If not specified,
C<http://localhost:8053/> will be used.

=item B<ParseTime> B<true>|B<false>

When set to B<true>, the time provided by BIND will be parsed and used to
dispatch the values. When set to B<false>, the local time source is queried.

This setting is set to B<true> by default for backwards compatibility; setting
this to B<false> is I<recommended> to avoid problems with timezones and
localization.

=item B<OpCodes> B<true>|B<false>

When enabled, statistics about the I<"OpCodes">, for example the number of
C<QUERY> packets, are collected.

Default: Enabled.

=item B<QTypes> B<true>|B<false>

When enabled, the number of I<incoming> queries by query types (for example
C<A>, C<MX>, C<AAAA>) is collected.

Default: Enabled.

=item B<ServerStats> B<true>|B<false>

Collect global server statistics, such as requests received over IPv4 and IPv6,
successful queries, and failed updates.

Default: Enabled.

=item B<ZoneMaintStats> B<true>|B<false>

Collect zone maintenance statistics, mostly information about notifications
(zone updates) and zone transfers.

Default: Enabled.

=item B<ResolverStats> B<true>|B<false>

Collect resolver statistics, i.E<nbsp>e. statistics about outgoing requests
(e.E<nbsp>g. queries over IPv4, lame servers). Since the global resolver
counters apparently were removed in BIND 9.5.1 and 9.6.0, this is disabled by
default. Use the B<ResolverStats> option within a B<View "_default"> block
instead for the same functionality.

Default: Disabled.

=item B<MemoryStats>

Collect global memory statistics.

Default: Enabled.

=item B<View> I<Name>

Collect statistics about a specific I<"view">. BIND can behave different,
mostly depending on the source IP-address of the request. These different
configurations are called "views". If you don't use this feature, you most
likely are only interested in the C<_default> view.

Within a E<lt>B<View>E<nbsp>I<name>E<gt> block, you can specify which
information you want to collect about a view. If no B<View> block is
configured, no detailed view statistics will be collected.

=over 4

=item B<QTypes> B<true>|B<false>

If enabled, the number of I<outgoing> queries by query type (e.E<nbsp>g. C<A>,
C<MX>) is collected.

Default: Enabled.

=item B<ResolverStats> B<true>|B<false>

Collect resolver statistics, i.E<nbsp>e. statistics about outgoing requests
(e.E<nbsp>g. queries over IPv4, lame servers).

Default: Enabled.

=item B<CacheRRSets> B<true>|B<false>

If enabled, the number of entries (I<"RR sets">) in the view's cache by query
type is collected. Negative entries (queries which resulted in an error, for
example names that do not exist) are reported with a leading exclamation mark,
e.E<nbsp>g. "!A".

Default: Enabled.

=item B<Zone> I<Name>

When given, collect detailed information about the given zone in the view. The
information collected if very similar to the global B<ServerStats> information
(see above).

You can repeat this option to collect detailed information about multiple
zones.

By default no detailed zone information is collected.

=back

=back

=head2 Plugin C<cpufreq>

This plugin doesn't have any options. It reads
F</sys/devices/system/cpu/cpu0/cpufreq/scaling_cur_freq> (for the first CPU
installed) to get the current CPU frequency. If this file does not exist make
sure B<cpufreqd> (L<http://cpufreqd.sourceforge.net/>) or a similar tool is
installed and an "cpu governor" (that's a kernel module) is loaded.

=head2 Plugin C<csv>

=over 4

=item B<DataDir> I<Directory>

Set the directory to store CSV-files under. Per default CSV-files are generated
beneath the daemon's working directory, i.E<nbsp>e. the B<BaseDir>.
The special strings B<stdout> and B<stderr> can be used to write to the standard
output and standard error channels, respectively. This, of course, only makes
much sense when collectd is running in foreground- or non-daemon-mode.

=item B<StoreRates> B<true|false>

If set to B<true>, convert counter values to rates. If set to B<false> (the
default) counter values are stored as is, i.E<nbsp>e. as an increasing integer
number.

=back

=head2 Plugin C<curl>

The curl plugin uses the B<libcurl> (L<http://curl.haxx.se/>) to read web pages
and the match infrastructure (the same code used by the tail plugin) to use
regular expressions with the received data.

The following example will read the current value of AMD stock from Google's
finance page and dispatch the value to collectd.

  <Plugin curl>
    <Page "stock_quotes">
      URL "http://finance.google.com/finance?q=NYSE%3AAMD"
      User "foo"
      Password "bar"
      <Match>
        Regex "<span +class=\"pr\"[^>]*> *([0-9]*\\.[0-9]+) *</span>"
        DSType "GaugeAverage"
        # Note: `stock_value' is not a standard type.
        Type "stock_value"
        Instance "AMD"
      </Match>
    </Page>
  </Plugin>

In the B<Plugin> block, there may be one or more B<Page> blocks, each defining
a web page and one or more "matches" to be performed on the returned data. The
string argument to the B<Page> block is used as plugin instance.

The following options are valid within B<Page> blocks:

=over 4

=item B<URL> I<URL>

URL of the web site to retrieve. Since a regular expression will be used to
extract information from this data, non-binary data is a big plus here ;)

=item B<User> I<Name>

Username to use if authorization is required to read the page.

=item B<Password> I<Password>

Password to use if authorization is required to read the page.

=item B<VerifyPeer> B<true>|B<false>

Enable or disable peer SSL certificate verification. See
L<http://curl.haxx.se/docs/sslcerts.html> for details. Enabled by default.

=item B<VerifyHost> B<true>|B<false>

Enable or disable peer host name verification. If enabled, the plugin checks if
the C<Common Name> or a C<Subject Alternate Name> field of the SSL certificate
matches the host name provided by the B<URL> option. If this identity check
fails, the connection is aborted. Obviously, only works when connecting to a
SSL enabled server. Enabled by default.

=item B<CACert> I<file>

File that holds one or more SSL certificates. If you want to use HTTPS you will
possibly need this option. What CA certificates come bundled with C<libcurl>
and are checked by default depends on the distribution you use.

=item B<MeasureResponseTime> B<true>|B<false>

Measure response time for the request. If this setting is enabled, B<Match>
blocks (see below) are optional. Disabled by default.

=item B<E<lt>MatchE<gt>>

One or more B<Match> blocks that define how to match information in the data
returned by C<libcurl>. The C<curl> plugin uses the same infrastructure that's
used by the C<tail> plugin, so please see the documentation of the C<tail>
plugin below on how matches are defined. If the B<MeasureResponseTime> option
is set to B<true>, B<Match> blocks are optional.

=back

=head2 Plugin C<curl_json>

The B<curl_json plugin> uses B<libcurl> (L<http://curl.haxx.se/>) and
B<libyajl> (L<http://www.lloydforge.org/projects/yajl/>) to retrieve JSON data
via cURL. This can be used to collect values from CouchDB documents (which are
stored JSON notation), for example.

The following example will collect several values from the built-in `_stats'
runtime statistics module of CouchDB
(L<http://wiki.apache.org/couchdb/Runtime_Statistics>).

  <Plugin curl_json>
    <URL "http://localhost:5984/_stats">
      Instance "httpd"
      <Key "httpd/requests/count">
        Type "http_requests"
      </Key>

      <Key "httpd_request_methods/*/count">
        Type "http_request_methods"
      </Key>

      <Key "httpd_status_codes/*/count">
        Type "http_response_codes"
      </Key>
    </URL>
  </Plugin>

In the B<Plugin> block, there may be one or more B<URL> blocks, each defining
a URL to be fetched via HTTP (using libcurl) and one or more B<Key> blocks.
The B<Key> string argument must be in a path format, which is used to collect a
value from a JSON map object. If a path element of B<Key> is the
I<*>E<nbsp>wildcard, the values for all keys will be collectd.

The following options are valid within B<URL> blocks:

=over 4

=item B<Instance> I<Instance>

Sets the plugin instance to I<Instance>.

=item B<User> I<Name>

Username to use if authorization is required to read the page.

=item B<Password> I<Password>

Password to use if authorization is required to read the page.

=item B<VerifyPeer> B<true>|B<false>

Enable or disable peer SSL certificate verification. See
L<http://curl.haxx.se/docs/sslcerts.html> for details. Enabled by default.

=item B<VerifyHost> B<true>|B<false>

Enable or disable peer host name verification. If enabled, the plugin checks if
the C<Common Name> or a C<Subject Alternate Name> field of the SSL certificate
matches the host name provided by the B<URL> option. If this identity check
fails, the connection is aborted. Obviously, only works when connecting to a
SSL enabled server. Enabled by default.

=item B<CACert> I<file>

File that holds one or more SSL certificates. If you want to use HTTPS you will
possibly need this option. What CA certificates come bundled with C<libcurl>
and are checked by default depends on the distribution you use.

=back

The following options are valid within B<Key> blocks:

=over 4

=item B<Type> I<Type>

Sets the type used to dispatch the values to the daemon. Detailed information
about types and their configuration can be found in L<types.db(5)>. This
option is mandatory.

=item B<Instance> I<Instance>

Type-instance to use. Defaults to the current map key or current string array element value.

=back

=head2 Plugin C<curl_xml>

The B<curl_xml plugin> uses B<libcurl> (L<http://curl.haxx.se/>) and B<libxml2>
(L<http://xmlsoft.org/>) to retrieve XML data via cURL.

 <Plugin "curl_xml">
   <URL "http://localhost/stats.xml">
     Host "my_host"
     Instance "some_instance"
     User "collectd"
     Password "thaiNg0I"
     VerifyPeer true
     VerifyHost true
     CACert "/path/to/ca.crt"

     <XPath "table[@id=\"magic_level\"]/tr">
       Type "magic_level"
       #InstancePrefix "prefix-"
       InstanceFrom "td[1]"
       ValuesFrom "td[2]/span[@class=\"level\"]"
     </XPath>
   </URL>
 </Plugin>

In the B<Plugin> block, there may be one or more B<URL> blocks, each defining a
URL to be fetched using libcurl. Within each B<URL> block there are
options which specify the connection parameters, for example authentication
information, and one or more B<XPath> blocks.

Each B<XPath> block specifies how to get one type of information. The
string argument must be a valid XPath expression which returns a list
of "base elements". One value is dispatched for each "base element". The
I<type instance> and values are looked up using further I<XPath> expressions
that should be relative to the base element.

Within the B<URL> block the following options are accepted:

=over 4

=item B<Host> I<Name>

Use I<Name> as the host name when submitting values. Defaults to the global
host name setting.

=item B<Instance> I<Instance>

Use I<Instance> as the plugin instance when submitting values. Defaults to an
empty string (no plugin instance).

=item B<User> I<User>
=item B<Password> I<Password>
=item B<VerifyPeer> B<true>|B<false>
=item B<VerifyHost> B<true>|B<false>
=item B<CACert> I<CA Cert File>

These options behave exactly equivalent to the appropriate options of the
I<cURL> and I<cURL-JSON> plugins. Please see there for a detailed description.

=item E<lt>B<XPath> I<XPath-expression>E<gt>

Within each B<URL> block, there must be one or more B<XPath> blocks. Each
B<XPath> block specifies how to get one type of information. The string
argument must be a valid XPath expression which returns a list of "base
elements". One value is dispatched for each "base element".

Within the B<XPath> block the following options are accepted:

=over 4

=item B<Type> I<Type>

Specifies the I<Type> used for submitting patches. This determines the number
of values that are required / expected and whether the strings are parsed as
signed or unsigned integer or as double values. See L<types.db(5)> for details.
This option is required.

=item B<InstancePrefix> I<InstancePrefix>

Prefix the I<type instance> with I<InstancePrefix>. The values are simply
concatenated together without any separator.
This option is optional.

=item B<InstanceFrom> I<InstanceFrom>

Specifies a XPath expression to use for determining the I<type instance>. The
XPath expression must return exactly one element. The element's value is then
used as I<type instance>, possibly prefixed with I<InstancePrefix> (see above).

This value is required. As a special exception, if the "base XPath expression"
(the argument to the B<XPath> block) returns exactly one argument, then this
option may be omitted.

=item B<ValuesFrom> I<ValuesFrom> [I<ValuesFrom> ...]

Specifies one or more XPath expression to use for reading the values. The
number of XPath expressions must match the number of data sources in the
I<type> specified with B<Type> (see above). Each XPath expression must return
exactly one element. The element's value is then parsed as a number and used as
value for the appropriate value in the value list dispatched to the daemon.

=back

=back

=head2 Plugin C<dbi>

This plugin uses the B<dbi> library (L<http://libdbi.sourceforge.net/>) to
connect to various databases, execute I<SQL> statements and read back the
results. I<dbi> is an acronym for "database interface" in case you were
wondering about the name. You can configure how each column is to be
interpreted and the plugin will generate one or more data sets from each row
returned according to these rules.

Because the plugin is very generic, the configuration is a little more complex
than those of other plugins. It usually looks something like this:

  <Plugin dbi>
    <Query "out_of_stock">
      Statement "SELECT category, COUNT(*) AS value FROM products WHERE in_stock = 0 GROUP BY category"
      # Use with MySQL 5.0.0 or later
      MinVersion 50000
      <Result>
        Type "gauge"
        InstancePrefix "out_of_stock"
        InstancesFrom "category"
        ValuesFrom "value"
      </Result>
    </Query>
    <Database "product_information">
      Driver "mysql"
      DriverOption "host" "localhost"
      DriverOption "username" "collectd"
      DriverOption "password" "aZo6daiw"
      DriverOption "dbname" "prod_info"
      SelectDB "prod_info"
      Query "out_of_stock"
    </Database>
  </Plugin>

The configuration above defines one query with one result and one database. The
query is then linked to the database with the B<Query> option I<within> the
B<E<lt>DatabaseE<gt>> block. You can have any number of queries and databases
and you can also use the B<Include> statement to split up the configuration
file in multiple, smaller files. However, the B<E<lt>QueryE<gt>> block I<must>
precede the B<E<lt>DatabaseE<gt>> blocks, because the file is interpreted from
top to bottom!

The following is a complete list of options:

=head3 B<Query> blocks

Query blocks define I<SQL> statements and how the returned data should be
interpreted. They are identified by the name that is given in the opening line
of the block. Thus the name needs to be unique. Other than that, the name is
not used in collectd.

In each B<Query> block, there is one or more B<Result> blocks. B<Result> blocks
define which column holds which value or instance information. You can use
multiple B<Result> blocks to create multiple values from one returned row. This
is especially useful, when queries take a long time and sending almost the same
query again and again is not desirable.

Example:

  <Query "environment">
    Statement "select station, temperature, humidity from environment"
    <Result>
      Type "temperature"
      # InstancePrefix "foo"
      InstancesFrom "station"
      ValuesFrom "temperature"
    </Result>
    <Result>
      Type "humidity"
      InstancesFrom "station"
      ValuesFrom "humidity"
    </Result>
  </Query>

The following options are accepted:

=over 4

=item B<Statement> I<SQL>

Sets the statement that should be executed on the server. This is B<not>
interpreted by collectd, but simply passed to the database server. Therefore,
the SQL dialect that's used depends on the server collectd is connected to.

The query has to return at least two columns, one for the instance and one
value. You cannot omit the instance, even if the statement is guaranteed to
always return exactly one line. In that case, you can usually specify something
like this:

  Statement "SELECT \"instance\", COUNT(*) AS value FROM table"

(That works with MySQL but may not be valid SQL according to the spec. If you
use a more strict database server, you may have to select from a dummy table or
something.)

Please note that some databases, for example B<Oracle>, will fail if you
include a semicolon at the end of the statement.

=item B<MinVersion> I<Version>

=item B<MaxVersion> I<Value>

Only use this query for the specified database version. You can use these
options to provide multiple queries with the same name but with a slightly
different syntax. The plugin will use only those queries, where the specified
minimum and maximum versions fit the version of the database in use.

The database version is determined by C<dbi_conn_get_engine_version>, see the
L<libdbi documentation|http://libdbi.sourceforge.net/docs/programmers-guide/reference-conn.html#DBI-CONN-GET-ENGINE-VERSION>
for details. Basically, each part of the version is assumed to be in the range
from B<00> to B<99> and all dots are removed. So version "4.1.2" becomes
"40102", version "5.0.42" becomes "50042".

B<Warning:> The plugin will use B<all> matching queries, so if you specify
multiple queries with the same name and B<overlapping> ranges, weird stuff will
happen. Don't to it! A valid example would be something along these lines:

  MinVersion 40000
  MaxVersion 49999
  ...
  MinVersion 50000
  MaxVersion 50099
  ...
  MinVersion 50100
  # No maximum

In the above example, there are three ranges that don't overlap. The last one
goes from version "5.1.0" to infinity, meaning "all later versions". Versions
before "4.0.0" are not specified.

=item B<Type> I<Type>

The B<type> that's used for each line returned. See L<types.db(5)> for more
details on how types are defined. In short: A type is a predefined layout of
data and the number of values and type of values has to match the type
definition.

If you specify "temperature" here, you need exactly one gauge column. If you
specify "if_octets", you will need two counter columns. See the B<ValuesFrom>
setting below.

There must be exactly one B<Type> option inside each B<Result> block.

=item B<InstancePrefix> I<prefix>

Prepends I<prefix> to the type instance. If B<InstancesFrom> (see below) is not
given, the string is simply copied. If B<InstancesFrom> is given, I<prefix> and
all strings returned in the appropriate columns are concatenated together,
separated by dashes I<("-")>.

=item B<InstancesFrom> I<column0> [I<column1> ...]

Specifies the columns whose values will be used to create the "type-instance"
for each row. If you specify more than one column, the value of all columns
will be joined together with dashes I<("-")> as separation characters.

The plugin itself does not check whether or not all built instances are
different. It's your responsibility to assure that each is unique. This is
especially true, if you do not specify B<InstancesFrom>: B<You> have to make
sure that only one row is returned in this case.

If neither B<InstancePrefix> nor B<InstancesFrom> is given, the type-instance
will be empty.

=item B<ValuesFrom> I<column0> [I<column1> ...]

Names the columns whose content is used as the actual data for the data sets
that are dispatched to the daemon. How many such columns you need is determined
by the B<Type> setting above. If you specify too many or not enough columns,
the plugin will complain about that and no data will be submitted to the
daemon.

The actual data type in the columns is not that important. The plugin will
automatically cast the values to the right type if it know how to do that. So
it should be able to handle integer an floating point types, as well as strings
(if they include a number at the beginning).

There must be at least one B<ValuesFrom> option inside each B<Result> block.

=back

=head3 B<Database> blocks

Database blocks define a connection to a database and which queries should be
sent to that database. Since the used "dbi" library can handle a wide variety
of databases, the configuration is very generic. If in doubt, refer to libdbi's
documentationE<nbsp>- we stick as close to the terminology used there.

Each database needs a "name" as string argument in the starting tag of the
block. This name will be used as "PluginInstance" in the values submitted to
the daemon. Other than that, that name is not used.

=over 4

=item B<Driver> I<Driver>

Specifies the driver to use to connect to the database. In many cases those
drivers are named after the database they can connect to, but this is not a
technical necessity. These drivers are sometimes referred to as "DBD",
B<D>ataB<B>ase B<D>river, and some distributions ship them in separate
packages. Drivers for the "dbi" library are developed by the B<libdbi-drivers>
project at L<http://libdbi-drivers.sourceforge.net/>.

You need to give the driver name as expected by the "dbi" library here. You
should be able to find that in the documentation for each driver. If you
mistype the driver name, the plugin will dump a list of all known driver names
to the log.

=item B<DriverOption> I<Key> I<Value>

Sets driver-specific options. What option a driver supports can be found in the
documentation for each driver, somewhere at
L<http://libdbi-drivers.sourceforge.net/>. However, the options "host",
"username", "password", and "dbname" seem to be deE<nbsp>facto standards.

Unfortunately, drivers are not too keen to report errors when an unknown option
is passed to them, so invalid settings here may go unnoticed. This is not the
plugin's fault, it will report errors if it gets them from the libraryE<nbsp>/
the driver. If a driver complains about an option, the plugin will dump a
complete list of all options understood by that driver to the log.

=item B<SelectDB> I<Database>

In some cases, the database name you connect with is not the database name you
want to use for querying data. If this option is set, the plugin will "select"
(switch to) that database after the connection is established.

=item B<Query> I<QueryName>

Associates the query named I<QueryName> with this database connection. The
query needs to be defined I<before> this statement, i.E<nbsp>e. all query
blocks you want to refer to must be placed above the database block you want to
refer to them from.

=back

=head2 Plugin C<df>

=over 4

=item B<Device> I<Device>

Select partitions based on the devicename.

=item B<MountPoint> I<Directory>

Select partitions based on the mountpoint.

=item B<FSType> I<FSType>

Select partitions based on the filesystem type.

=item B<IgnoreSelected> B<true>|B<false>

Invert the selection: If set to true, all partitions B<except> the ones that
match any one of the criteria are collected. By default only selected
partitions are collected if a selection is made. If no selection is configured
at all, B<all> partitions are selected.

=item B<ReportByDevice> B<true>|B<false>

Report using the device name rather than the mountpoint. i.e. with this I<false>,
(the default), it will report a disk as "root", but with it I<true>, it will be
"sda1" (or whichever).

=item B<ReportInodes> B<true>|B<false>

Enables or disables reporting of free, reserved and used inodes. Defaults to
inode collection being disabled.

Enable this option if inodes are a scarce resource for you, usually because
many small files are stored on the disk. This is a usual scenario for mail
transfer agents and web caches.

=back

=head2 Plugin C<disk>

The C<disk> plugin collects information about the usage of physical disks and
logical disks (partitions). Values collected are the number of octets written
to and read from a disk or partition, the number of read/write operations
issued to the disk and a rather complex "time" it took for these commands to be
issued.

Using the following two options you can ignore some disks or configure the
collection only of specific disks.

=over 4

=item B<Disk> I<Name>

Select the disk I<Name>. Whether it is collected or ignored depends on the
B<IgnoreSelected> setting, see below. As with other plugins that use the
daemon's ignorelist functionality, a string that starts and ends with a slash
is interpreted as a regular expression. Examples:

  Disk "sdd"
  Disk "/hda[34]/"

=item B<IgnoreSelected> B<true>|B<false>

Sets whether selected disks, i.E<nbsp>e. the ones matches by any of the B<Disk>
statements, are ignored or if all other disks are ignored. The behavior
(hopefully) is intuitive: If no B<Disk> option is configured, all disks are
collected. If at least one B<Disk> option is given and no B<IgnoreSelected> or
set to B<false>, B<only> matching disks will be collected. If B<IgnoreSelected>
is set to B<true>, all disks are collected B<except> the ones matched.

=back

=head2 Plugin C<dns>

=over 4

=item B<Interface> I<Interface>

The dns plugin uses B<libpcap> to capture dns traffic and analyzes it. This
option sets the interface that should be used. If this option is not set, or
set to "any", the plugin will try to get packets from B<all> interfaces. This
may not work on certain platforms, such as MacE<nbsp>OSE<nbsp>X.

=item B<IgnoreSource> I<IP-address>

Ignore packets that originate from this address.

=item B<SelectNumericQueryTypes> B<true>|B<false>

Enabled by default, collects unknown (and thus presented as numeric only) query types.

=back

=head2 Plugin C<email>

=over 4

=item B<SocketFile> I<Path>

Sets the socket-file which is to be created.

=item B<SocketGroup> I<Group>

If running as root change the group of the UNIX-socket after it has been
created. Defaults to B<collectd>.

=item B<SocketPerms> I<Permissions>

Change the file permissions of the UNIX-socket after it has been created. The
permissions must be given as a numeric, octal value as you would pass to
L<chmod(1)>. Defaults to B<0770>.

=item B<MaxConns> I<Number>

Sets the maximum number of connections that can be handled in parallel. Since
this many threads will be started immediately setting this to a very high
value will waste valuable resources. Defaults to B<5> and will be forced to be
at most B<16384> to prevent typos and dumb mistakes.

=back

=head2 Plugin C<ethstat>

The I<ethstat plugin> collects information about network interface cards (NICs)
by talking directly with the underlying kernel driver using L<ioctl(2)>.

B<Synopsis:>

 <Plugin "ethstat">
   Interface "eth0"
   Map "rx_csum_offload_errors" "if_rx_errors" "checksum_offload"
   Map "multicast" "if_multicast"
 </Plugin>

B<Options:>

=over 4

=item B<Interface> I<Name>

Collect statistical information about interface I<Name>.

=item B<Map> I<Name> I<Type> [I<TypeInstance>]

By default, the plugin will submit values as type C<derive> and I<type
instance> set to I<Name>, the name of the metric as reported by the driver. If
an appropriate B<Map> option exists, the given I<Type> and, optionally,
I<TypeInstance> will be used.

=item B<MappedOnly> B<true>|B<false>

When set to B<true>, only metrics that can be mapped to to a I<type> will be
collected, all other metrics will be ignored. Defaults to B<false>.

=back

=head2 Plugin C<exec>

Please make sure to read L<collectd-exec(5)> before using this plugin. It
contains valuable information on when the executable is executed and the
output that is expected from it.

=over 4

=item B<Exec> I<User>[:[I<Group>]] I<Executable> [I<E<lt>argE<gt>> [I<E<lt>argE<gt>> ...]]

=item B<NotificationExec> I<User>[:[I<Group>]] I<Executable> [I<E<lt>argE<gt>> [I<E<lt>argE<gt>> ...]]

Execute the executable I<Executable> as user I<User>. If the user name is
followed by a colon and a group name, the effective group is set to that group.
The real group and saved-set group will be set to the default group of that
user. If no group is given the effective group ID will be the same as the real
group ID.

Please note that in order to change the user and/or group the daemon needs
superuser privileges. If the daemon is run as an unprivileged user you must
specify the same user/group here. If the daemon is run with superuser
privileges, you must supply a non-root user here.

The executable may be followed by optional arguments that are passed to the
program. Please note that due to the configuration parsing numbers and boolean
values may be changed. If you want to be absolutely sure that something is
passed as-is please enclose it in quotes.

The B<Exec> and B<NotificationExec> statements change the semantics of the
programs executed, i.E<nbsp>e. the data passed to them and the response
expected from them. This is documented in great detail in L<collectd-exec(5)>.

=back

=head2 Plugin C<filecount>

The C<filecount> plugin counts the number of files in a certain directory (and
its subdirectories) and their combined size. The configuration is very straight
forward:

  <Plugin "filecount">
    <Directory "/var/qmail/queue/mess">
      Instance "qmail-message"
    </Directory>
    <Directory "/var/qmail/queue/todo">
      Instance "qmail-todo"
    </Directory>
    <Directory "/var/lib/php5">
      Instance "php5-sessions"
      Name "sess_*"
    </Directory>
  </Plugin>

The example above counts the number of files in QMail's queue directories and
the number of PHP5 sessions. Jfiy: The "todo" queue holds the messages that
QMail has not yet looked at, the "message" queue holds the messages that were
classified into "local" and "remote".

As you can see, the configuration consists of one or more C<Directory> blocks,
each of which specifies a directory in which to count the files. Within those
blocks, the following options are recognized:

=over 4

=item B<Instance> I<Instance>

Sets the plugin instance to I<Instance>. That instance name must be unique, but
it's your responsibility, the plugin doesn't check for that. If not given, the
instance is set to the directory name with all slashes replaced by underscores
and all leading underscores removed.

=item B<Name> I<Pattern>

Only count files that match I<Pattern>, where I<Pattern> is a shell-like
wildcard as understood by L<fnmatch(3)>. Only the B<filename> is checked
against the pattern, not the entire path. In case this makes it easier for you:
This option has been named after the B<-name> parameter to L<find(1)>.

=item B<MTime> I<Age>

Count only files of a specific age: If I<Age> is greater than zero, only files
that haven't been touched in the last I<Age> seconds are counted. If I<Age> is
a negative number, this is inversed. For example, if B<-60> is specified, only
files that have been modified in the last minute will be counted.

The number can also be followed by a "multiplier" to easily specify a larger
timespan. When given in this notation, the argument must in quoted, i.E<nbsp>e.
must be passed as string. So the B<-60> could also be written as B<"-1m"> (one
minute). Valid multipliers are C<s> (second), C<m> (minute), C<h> (hour), C<d>
(day), C<w> (week), and C<y> (year). There is no "month" multiplier. You can
also specify fractional numbers, e.E<nbsp>g. B<"0.5d"> is identical to
B<"12h">.

=item B<Size> I<Size>

Count only files of a specific size. When I<Size> is a positive number, only
files that are at least this big are counted. If I<Size> is a negative number,
this is inversed, i.E<nbsp>e. only files smaller than the absolute value of
I<Size> are counted.

As with the B<MTime> option, a "multiplier" may be added. For a detailed
description see above. Valid multipliers here are C<b> (byte), C<k> (kilobyte),
C<m> (megabyte), C<g> (gigabyte), C<t> (terabyte), and C<p> (petabyte). Please
note that there are 1000 bytes in a kilobyte, not 1024.

=item B<Recursive> I<true>|I<false>

Controls whether or not to recurse into subdirectories. Enabled by default.

=item B<IncludeHidden> I<true>|I<false>

Controls whether or not to include "hidden" files and directories in the count.
"Hidden" files and directories are those, whose name begins with a dot.
Defaults to I<false>, i.e. by default hidden files and directories are ignored.

=back

=head2 Plugin C<GenericJMX>

The I<GenericJMX plugin> is written in I<Java> and therefore documented in
L<collectd-java(5)>.

=head2 Plugin C<gmond>

The I<gmond> plugin received the multicast traffic sent by B<gmond>, the
statistics collection daemon of Ganglia. Mappings for the standard "metrics"
are built-in, custom mappings may be added via B<Metric> blocks, see below.

Synopsis:

 <Plugin "gmond">
   MCReceiveFrom "239.2.11.71" "8649"
   <Metric "swap_total">
     Type "swap"
     TypeInstance "total"
     DataSource "value"
   </Metric>
   <Metric "swap_free">
     Type "swap"
     TypeInstance "free"
     DataSource "value"
   </Metric>
 </Plugin>

The following metrics are built-in:

=over 4

=item *

load_one, load_five, load_fifteen

=item *

cpu_user, cpu_system, cpu_idle, cpu_nice, cpu_wio

=item *

mem_free, mem_shared, mem_buffers, mem_cached, mem_total

=item *

bytes_in, bytes_out

=item *

pkts_in, pkts_out

=back

Available configuration options:

=over 4

=item B<MCReceiveFrom> I<MCGroup> [I<Port>]

Sets sets the multicast group and UDP port to which to subscribe.

Default: B<239.2.11.71>E<nbsp>/E<nbsp>B<8649>

=item E<lt>B<Metric> I<Name>E<gt>

These blocks add a new metric conversion to the internal table. I<Name>, the
string argument to the B<Metric> block, is the metric name as used by Ganglia.

=over 4

=item B<Type> I<Type>

Type to map this metric to. Required.

=item B<TypeInstance> I<Instance>

Type-instance to use. Optional.

=item B<DataSource> I<Name>

Data source to map this metric to. If the configured type has exactly one data
source, this is optional. Otherwise the option is required.

=back

=back

=head2 Plugin C<hddtemp>

To get values from B<hddtemp> collectd connects to B<localhost> (127.0.0.1),
port B<7634/tcp>. The B<Host> and B<Port> options can be used to change these
default values, see below. C<hddtemp> has to be running to work correctly. If
C<hddtemp> is not running timeouts may appear which may interfere with other
statistics..

The B<hddtemp> homepage can be found at
L<http://www.guzu.net/linux/hddtemp.php>.

=over 4

=item B<Host> I<Hostname>

Hostname to connect to. Defaults to B<127.0.0.1>.

=item B<Port> I<Port>

TCP-Port to connect to. Defaults to B<7634>.

=back

=head2 Plugin C<interface>

=over 4

=item B<Interface> I<Interface>

Select this interface. By default these interfaces will then be collected. For
a more detailed description see B<IgnoreSelected> below.

=item B<IgnoreSelected> I<true>|I<false>

If no configuration if given, the B<traffic>-plugin will collect data from
all interfaces. This may not be practical, especially for loopback- and
similar interfaces. Thus, you can use the B<Interface>-option to pick the
interfaces you're interested in. Sometimes, however, it's easier/preferred
to collect all interfaces I<except> a few ones. This option enables you to
do that: By setting B<IgnoreSelected> to I<true> the effect of
B<Interface> is inverted: All selected interfaces are ignored and all
other interfaces are collected.

=back

=head2 Plugin C<ipmi>

=over 4

=item B<Sensor> I<Sensor>

Selects sensors to collect or to ignore, depending on B<IgnoreSelected>.

=item B<IgnoreSelected> I<true>|I<false>

If no configuration if given, the B<ipmi> plugin will collect data from all
sensors found of type "temperature", "voltage", "current" and "fanspeed".
This option enables you to do that: By setting B<IgnoreSelected> to I<true>
the effect of B<Sensor> is inverted: All selected sensors are ignored and
all other sensors are collected.

=item B<NotifySensorAdd> I<true>|I<false>

If a sensor appears after initialization time of a minute a notification
is sent.

=item B<NotifySensorRemove> I<true>|I<false>

If a sensor disappears a notification is sent.

=item B<NotifySensorNotPresent> I<true>|I<false>

If you have for example dual power supply and one of them is (un)plugged then
a notification is sent.

=back

=head2 Plugin C<iptables>

=over 4

=item B<Chain> I<Table> I<Chain> [I<Comment|Number> [I<Name>]]

Select the rules to count. If only I<Table> and I<Chain> are given, this plugin
will collect the counters of all rules which have a comment-match. The comment
is then used as type-instance.

If I<Comment> or I<Number> is given, only the rule with the matching comment or
the I<n>th rule will be collected. Again, the comment (or the number) will be
used as the type-instance.

If I<Name> is supplied, it will be used as the type-instance instead of the
comment or the number.

=back

=head2 Plugin C<irq>

=over 4

=item B<Irq> I<Irq>

Select this irq. By default these irqs will then be collected. For a more
detailed description see B<IgnoreSelected> below.

=item B<IgnoreSelected> I<true>|I<false>

If no configuration if given, the B<irq>-plugin will collect data from all
irqs. This may not be practical, especially if no interrupts happen. Thus, you
can use the B<Irq>-option to pick the interrupt you're interested in.
Sometimes, however, it's easier/preferred to collect all interrupts I<except> a
few ones. This option enables you to do that: By setting B<IgnoreSelected> to
I<true> the effect of B<Irq> is inverted: All selected interrupts are ignored
and all other interrupts are collected.

=back

=head2 Plugin C<java>

The I<Java> plugin makes it possible to write extensions for collectd in Java.
This section only discusses the syntax and semantic of the configuration
options. For more in-depth information on the I<Java> plugin, please read
L<collectd-java(5)>.

Synopsis:

 <Plugin "java">
   JVMArg "-verbose:jni"
   JVMArg "-Djava.class.path=/opt/collectd/lib/collectd/bindings/java"
   LoadPlugin "org.collectd.java.Foobar"
   <Plugin "org.collectd.java.Foobar">
     # To be parsed by the plugin
   </Plugin>
 </Plugin>

Available configuration options:

=over 4

=item B<JVMArg> I<Argument>

Argument that is to be passed to the I<Java Virtual Machine> (JVM). This works
exactly the way the arguments to the I<java> binary on the command line work.
Execute C<javaE<nbsp>--help> for details.

Please note that B<all> these options must appear B<before> (i.E<nbsp>e. above)
any other options! When another option is found, the JVM will be started and
later options will have to be ignored!

=item B<LoadPlugin> I<JavaClass>

Instantiates a new I<JavaClass> object. The constructor of this object very
likely then registers one or more callback methods with the server.

See L<collectd-java(5)> for details.

When the first such option is found, the virtual machine (JVM) is created. This
means that all B<JVMArg> options must appear before (i.E<nbsp>e. above) all
B<LoadPlugin> options!

=item B<Plugin> I<Name>

The entire block is passed to the Java plugin as an
I<org.collectd.api.OConfigItem> object.

For this to work, the plugin has to register a configuration callback first,
see L<collectd-java(5)/"config callback">. This means, that the B<Plugin> block
must appear after the appropriate B<LoadPlugin> block. Also note, that I<Name>
depends on the (Java) plugin registering the callback and is completely
independent from the I<JavaClass> argument passed to B<LoadPlugin>.

=back

=head2 Plugin C<libvirt>

This plugin allows CPU, disk and network load to be collected for virtualized
guests on the machine. This means that these characteristics can be collected
for guest systems without installing any software on them - collectd only runs
on the hosting system. The statistics are collected through libvirt
(L<http://libvirt.org/>).

Only I<Connection> is required.

=over 4

=item B<Connection> I<uri>

Connect to the hypervisor given by I<uri>. For example if using Xen use:

 Connection "xen:///"

Details which URIs allowed are given at L<http://libvirt.org/uri.html>.

=item B<RefreshInterval> I<seconds>

Refresh the list of domains and devices every I<seconds>. The default is 60
seconds. Setting this to be the same or smaller than the I<Interval> will cause
the list of domains and devices to be refreshed on every iteration.

Refreshing the devices in particular is quite a costly operation, so if your
virtualization setup is static you might consider increasing this. If this
option is set to 0, refreshing is disabled completely.

=item B<Domain> I<name>

=item B<BlockDevice> I<name:dev>

=item B<InterfaceDevice> I<name:dev>

=item B<IgnoreSelected> I<true>|I<false>

Select which domains and devices are collected.

If I<IgnoreSelected> is not given or I<false> then only the listed domains and
disk/network devices are collected.

If I<IgnoreSelected> is I<true> then the test is reversed and the listed
domains and disk/network devices are ignored, while the rest are collected.

The domain name and device names may use a regular expression, if the name is
surrounded by I</.../> and collectd was compiled with support for regexps.

The default is to collect statistics for all domains and all their devices.

Example:

 BlockDevice "/:hdb/"
 IgnoreSelected "true"

Ignore all I<hdb> devices on any domain, but other block devices (eg. I<hda>)
will be collected.

=item B<HostnameFormat> B<name|uuid|hostname|...>

When the libvirt plugin logs data, it sets the hostname of the collected data
according to this setting. The default is to use the guest name as provided by
the hypervisor, which is equal to setting B<name>.

B<uuid> means use the guest's UUID. This is useful if you want to track the
same guest across migrations.

B<hostname> means to use the global B<Hostname> setting, which is probably not
useful on its own because all guests will appear to have the same name.

You can also specify combinations of these fields. For example B<name uuid>
means to concatenate the guest name and UUID (with a literal colon character
between, thus I<"foo:1234-1234-1234-1234">).

=item B<InterfaceFormat> B<name>|B<address>

When the libvirt plugin logs interface data, it sets the name of the collected
data according to this setting. The default is to use the path as provided by
the hypervisor (the "dev" property of the target node), which is equal to
setting B<name>.

B<address> means use the interface's mac address. This is useful since the
interface path might change between reboots of a guest or across migrations.

=back

=head2 Plugin C<logfile>

=over 4

=item B<LogLevel> B<debug|info|notice|warning|err>

Sets the log-level. If, for example, set to B<notice>, then all events with
severity B<notice>, B<warning>, or B<err> will be written to the logfile.

Please note that B<debug> is only available if collectd has been compiled with
debugging support.

=item B<File> I<File>

Sets the file to write log messages to. The special strings B<stdout> and
B<stderr> can be used to write to the standard output and standard error
channels, respectively. This, of course, only makes much sense when I<collectd>
is running in foreground- or non-daemon-mode.

=item B<Timestamp> B<true>|B<false>

Prefix all lines printed by the current time. Defaults to B<true>.

=item B<PrintSeverity> B<true>|B<false>

When enabled, all lines are prefixed by the severity of the log message, for
example "warning". Defaults to B<false>.

=back

B<Note>: There is no need to notify the daemon after moving or removing the
log file (e.E<nbsp>g. when rotating the logs). The plugin reopens the file
for each line it writes.

=head2 Plugin C<lpar>

The I<LPAR plugin> reads CPU statistics of I<Logical Partitions>, a
virtualization technique for IBM POWER processors. It takes into account CPU
time stolen from or donated to a partition, in addition to the usual user,
system, I/O statistics.

The following configuration options are available:

=over 4

=item B<CpuPoolStats> B<false>|B<true>

When enabled, statistics about the processor pool are read, too. The partition
needs to have pool authority in order to be able to acquire this information.
Defaults to false.

=item B<ReportBySerial> B<false>|B<true>

If enabled, the serial of the physical machine the partition is currently
running on is reported as I<hostname> and the logical hostname of the machine
is reported in the I<plugin instance>. Otherwise, the logical hostname will be
used (just like other plugins) and the I<plugin instance> will be empty.
Defaults to false.

=back

=head2 Plugin C<mbmon>

The C<mbmon plugin> uses mbmon to retrieve temperature, voltage, etc.

Be default collectd connects to B<localhost> (127.0.0.1), port B<411/tcp>. The
B<Host> and B<Port> options can be used to change these values, see below.
C<mbmon> has to be running to work correctly. If C<mbmon> is not running
timeouts may appear which may interfere with other statistics..

C<mbmon> must be run with the -r option ("print TAG and Value format");
Debian's F</etc/init.d/mbmon> script already does this, other people
will need to ensure that this is the case.

=over 4

=item B<Host> I<Hostname>

Hostname to connect to. Defaults to B<127.0.0.1>.

=item B<Port> I<Port>

TCP-Port to connect to. Defaults to B<411>.

=back

=head2 Plugin C<md>

The C<md plugin> collects information from Linux Software-RAID devices (md).

All reported values are of the type C<md_disks>. Reported type instances are
I<active>, I<failed> (present but not operational), I<spare> (hot stand-by) and
I<missing> (physically absent) disks.

=over 4

=item B<Device> I<Device>

Select md devices based on device name. The I<device name> is the basename of
the device, i.e. the name of the block device without the leading C</dev/>.
See B<IgnoreSelected> for more details.

=item B<IgnoreSelected> B<true>|B<false>

Invert device selection: If set to B<true>, all md devices B<except> those
listed using B<Device> are collected. If B<false> (the default), only those
listed are collected. If no configuration is given, the B<md> plugin will
collect data from all md devices.

=back

=head2 Plugin C<memcachec>

The C<memcachec plugin> connects to a memcached server, queries one or more
given I<pages> and parses the returned data according to user specification.
The I<matches> used are the same as the matches used in the C<curl> and C<tail>
plugins.

In order to talk to the memcached server, this plugin uses the I<libmemcached>
library. Please note that there is another library with a very similar name,
libmemcache (notice the missing `d'), which is not applicable.

Synopsis of the configuration:

 <Plugin "memcachec">
   <Page "plugin_instance">
     Server "localhost"
     Key "page_key"
     <Match>
       Regex "(\\d+) bytes sent"
       DSType CounterAdd
       Type "ipt_octets"
       Instance "type_instance"
     </Match>
   </Page>
 </Plugin>

The configuration options are:

=over 4

=item E<lt>B<Page> I<Name>E<gt>

Each B<Page> block defines one I<page> to be queried from the memcached server.
The block requires one string argument which is used as I<plugin instance>.

=item B<Server> I<Address>

Sets the server address to connect to when querying the page. Must be inside a
B<Page> block.

=item B<Key> I<Key>

When connected to the memcached server, asks for the page I<Key>.

=item E<lt>B<Match>E<gt>

Match blocks define which strings to look for and how matches substrings are
interpreted. For a description of match blocks, please see L<"Plugin tail">.

=back

=head2 Plugin C<memcached>

The C<memcached plugin> connects to a memcached server and queries statistics
about cache utilization, memory and bandwidth used.
L<http://www.danga.com/memcached/>

 <Plugin "memcached">
   <Instance "name">
     Host "memcache.example.com"
     Port 11211
   </Instance>
 </Plugin>

The plugin configuration consists of one or more B<Instance> blocks which
specify one I<memcached> connection each. Within the B<Instance> blocks, the
following options are allowed:

=over 4

=item B<Host> I<Hostname>

Hostname to connect to. Defaults to B<127.0.0.1>.

=item B<Port> I<Port>

TCP-Port to connect to. Defaults to B<11211>.

=item B<Socket> I<Path>

Connect to I<memcached> using the UNIX domain socket at I<Path>. If this
setting is given, the B<Host> and B<Port> settings are ignored.

=back

=head2 Plugin C<modbus>

The B<modbus plugin> connects to a Modbus "slave" via Modbus/TCP and reads
register values. It supports reading single registers (unsigned 16E<nbsp>bit
values), large integer values (unsigned 32E<nbsp>bit values) and floating point
values (two registers interpreted as IEEE floats in big endian notation).

Synopsis:

 <Data "voltage-input-1">
   RegisterBase 0
   RegisterType float
   Type voltage
   Instance "input-1"
 </Data>
 
 <Data "voltage-input-2">
   RegisterBase 2
   RegisterType float
   Type voltage
   Instance "input-2"
 </Data>
 
 <Host "modbus.example.com">
   Address "192.168.0.42"
   Port    "502"
   Interval 60
   
   <Slave 1>
     Instance "power-supply"
     Collect  "voltage-input-1"
     Collect  "voltage-input-2"
   </Slave>
 </Host>

=over 4

=item E<lt>B<Data> I<Name>E<gt> blocks

Data blocks define a mapping between register numbers and the "types" used by
I<collectd>.

Within E<lt>DataE<nbsp>/E<gt> blocks, the following options are allowed:

=over 4

=item B<RegisterBase> I<Number>

Configures the base register to read from the device. If the option
B<RegisterType> has been set to B<Uint32> or B<Float>, this and the next
register will be read (the register number is increased by one).

=item B<RegisterType> B<Int16>|B<Int32>|B<Uint16>|B<Uint32>|B<Float>

Specifies what kind of data is returned by the device. If the type is B<Int32>,
B<Uint32> or B<Float>, two 16E<nbsp>bit registers will be read and the data is
combined into one value. Defaults to B<Uint16>.

=item B<Type> I<Type>

Specifies the "type" (data set) to use when dispatching the value to
I<collectd>. Currently, only data sets with exactly one data source are
supported.

=item B<Instance> I<Instance>

Sets the type instance to use when dispatching the value to I<collectd>. If
unset, an empty string (no type instance) is used.

=back

=item E<lt>B<Host> I<Name>E<gt> blocks

Host blocks are used to specify to which hosts to connect and what data to read
from their "slaves". The string argument I<Name> is used as hostname when
dispatching the values to I<collectd>.

Within E<lt>HostE<nbsp>/E<gt> blocks, the following options are allowed:

=over 4

=item B<Address> I<Hostname>

Specifies the node name (the actual network address) used to connect to the
host. This may be an IP address or a hostname. Please note that the used
I<libmodbus> library only supports IPv4 at the moment.

=item B<Port> I<Service>

Specifies the port used to connect to the host. The port can either be given as
a number or as a service name. Please note that the I<Service> argument must be
a string, even if ports are given in their numerical form. Defaults to "502".

=item B<Interval> I<Interval>

Sets the interval (in seconds) in which the values will be collected from this
host. By default the global B<Interval> setting will be used.

=item E<lt>B<Slave> I<ID>E<gt>

Over each TCP connection, multiple Modbus devices may be reached. The slave ID
is used to specify which device should be addressed. For each device you want
to query, one B<Slave> block must be given.

Within E<lt>SlaveE<nbsp>/E<gt> blocks, the following options are allowed:

=over 4

=item B<Instance> I<Instance>

Specify the plugin instance to use when dispatching the values to I<collectd>.
By default "slave_I<ID>" is used.

=item B<Collect> I<DataName>

Specifies which data to retrieve from the device. I<DataName> must be the same
string as the I<Name> argument passed to a B<Data> block. You can specify this
option multiple times to collect more than one value from a slave. At least one
B<Collect> option is mandatory.

=back

=back

=back

=head2 Plugin C<mysql>

The C<mysql plugin> requires B<mysqlclient> to be installed. It connects to
one or more databases when started and keeps the connection up as long as
possible. When the connection is interrupted for whatever reason it will try
to re-connect. The plugin will complain loudly in case anything goes wrong.

This plugin issues the MySQL C<SHOW STATUS> / C<SHOW GLOBAL STATUS> command
and collects information about MySQL network traffic, executed statements,
requests, the query cache and threads by evaluating the
C<Bytes_{received,sent}>, C<Com_*>, C<Handler_*>, C<Qcache_*> and C<Threads_*>
return values. Please refer to the B<MySQL reference manual>, I<5.1.6. Server
Status Variables> for an explanation of these values.

Optionally, master and slave statistics may be collected in a MySQL
replication setup. In that case, information about the synchronization state
of the nodes are collected by evaluating the C<Position> return value of the
C<SHOW MASTER STATUS> command and the C<Seconds_Behind_Master>,
C<Read_Master_Log_Pos> and C<Exec_Master_Log_Pos> return values of the
C<SHOW SLAVE STATUS> command. See the B<MySQL reference manual>,
I<12.5.5.21 SHOW MASTER STATUS Syntax> and
I<12.5.5.31 SHOW SLAVE STATUS Syntax> for details.

Synopsis:

  <Plugin mysql>
    <Database foo>
      Host "hostname"
      User "username"
      Password "password"
      Port "3306"
      MasterStats true
    </Database>

    <Database bar>
      Host "localhost"
      Socket "/var/run/mysql/mysqld.sock"
      SlaveStats true
      SlaveNotifications true
    </Database>
  </Plugin>

A B<Database> block defines one connection to a MySQL database. It accepts a
single argument which specifies the name of the database. None of the other
options are required. MySQL will use default values as documented in the
section "mysql_real_connect()" in the B<MySQL reference manual>.

=over 4

=item B<Host> I<Hostname>

Hostname of the database server. Defaults to B<localhost>.

=item B<User> I<Username>

Username to use when connecting to the database. The user does not have to be
granted any privileges (which is synonym to granting the C<USAGE> privilege),
unless you want to collectd replication statistics (see B<MasterStats> and
B<SlaveStats> below). In this case, the user needs the C<REPLICATION CLIENT>
(or C<SUPER>) privileges. Else, any existing MySQL user will do.

=item B<Password> I<Password>

Password needed to log into the database.

=item B<Database> I<Database>

Select this database. Defaults to I<no database> which is a perfectly reasonable
option for what this plugin does.

=item B<Port> I<Port>

TCP-port to connect to. The port must be specified in its numeric form, but it
must be passed as a string nonetheless. For example:

  Port "3306"

If B<Host> is set to B<localhost> (the default), this setting has no effect.
See the documentation for the C<mysql_real_connect> function for details.

=item B<Socket> I<Socket>

Specifies the path to the UNIX domain socket of the MySQL server. This option
only has any effect, if B<Host> is set to B<localhost> (the default).
Otherwise, use the B<Port> option above. See the documentation for the
C<mysql_real_connect> function for details.

=item B<MasterStats> I<true|false>

=item B<SlaveStats> I<true|false>

Enable the collection of master / slave statistics in a replication setup. In
order to be able to get access to these statistics, the user needs special
privileges. See the B<User> documentation above.

=item B<SlaveNotifications> I<true|false>

If enabled, the plugin sends a notification if the replication slave I/O and /
or SQL threads are not running.

=back

=head2 Plugin C<netapp>

The netapp plugin can collect various performance and capacity information
from a NetApp filer using the NetApp API.

Please note that NetApp has a wide line of products and a lot of different
software versions for each of these products. This plugin was developed for a
NetApp FAS3040 running OnTap 7.2.3P8 and tested on FAS2050 7.3.1.1L1,
FAS3140 7.2.5.1 and FAS3020 7.2.4P9. It I<should> work for most combinations of
model and software version but it is very hard to test this.
If you have used this plugin with other models and/or software version, feel
free to send us a mail to tell us about the results, even if it's just a short
"It works".

To collect these data collectd will log in to the NetApp via HTTP(S) and HTTP
basic authentication.

B<Do not use a regular user for this!> Create a special collectd user with just
the minimum of capabilities needed. The user only needs the "login-http-admin"
capability as well as a few more depending on which data will be collected.
Required capabilities are documented below.

=head3 Synopsis

 <Plugin "netapp">
   <Host "netapp1.example.com">
    Protocol      "https"
    Address       "10.0.0.1"
    Port          443
    User          "username"
    Password      "aef4Aebe"
    Interval      30
    
    <WAFL>
      Interval 30
      GetNameCache   true
      GetDirCache    true
      GetBufferCache true
      GetInodeCache  true
    </WAFL>
    
    <Disks>
      Interval 30
      GetBusy true
    </Disks>
    
    <VolumePerf>
      Interval 30
      GetIO      "volume0"
      IgnoreSelectedIO      false
      GetOps     "volume0"
      IgnoreSelectedOps     false
      GetLatency "volume0"
      IgnoreSelectedLatency false
    </VolumePerf>
    
    <VolumeUsage>
      Interval 30
      GetCapacity "vol0"
      GetCapacity "vol1"
      IgnoreSelectedCapacity false
      GetSnapshot "vol1"
      GetSnapshot "vol3"
      IgnoreSelectedSnapshot false
    </VolumeUsage>
    
    <System>
      Interval 30
      GetCPULoad     true
      GetInterfaces  true
      GetDiskOps     true
      GetDiskIO      true
    </System>
   </Host>
 </Plugin>

The netapp plugin accepts the following configuration options:

=over 4

=item B<Host> I<Name>

A host block defines one NetApp filer. It will appear in collectd with the name
you specify here which does not have to be its real name nor its hostname.

=item B<Protocol> B<httpd>|B<http>

The protocol collectd will use to query this host.

Optional

Type: string

Default: https

Valid options: http, https

=item B<Address> I<Address>

The hostname or IP address of the host.

Optional

Type: string

Default: The "host" block's name.

=item B<Port> I<Port>

The TCP port to connect to on the host.

Optional

Type: integer

Default: 80 for protocol "http", 443 for protocol "https"

=item B<User> I<User>

=item B<Password> I<Password>

The username and password to use to login to the NetApp.

Mandatory

Type: string

=item B<Interval> I<Interval>

B<TODO>

=back

The following options decide what kind of data will be collected. You can
either use them as a block and fine tune various parameters inside this block,
use them as a single statement to just accept all default values, or omit it to
not collect any data.

The following options are valid inside all blocks:

=over 4

=item B<Interval> I<Seconds>

Collect the respective statistics every I<Seconds> seconds. Defaults to the
host specific setting.

=back

=head3 The System block

This will collect various performance data about the whole system.

B<Note:> To get this data the collectd user needs the
"api-perf-object-get-instances" capability.

=over 4

=item B<Interval> I<Seconds>

Collect disk statistics every I<Seconds> seconds.

=item B<GetCPULoad> B<true>|B<false>

If you set this option to true the current CPU usage will be read. This will be
the average usage between all CPUs in your NetApp without any information about
individual CPUs.

B<Note:> These are the same values that the NetApp CLI command "sysstat"
returns in the "CPU" field.

Optional

Type: boolean

Default: true

Result: Two value lists of type "cpu", and type instances "idle" and "system".

=item B<GetInterfaces> B<true>|B<false>

If you set this option to true the current traffic of the network interfaces
will be read. This will be the total traffic over all interfaces of your NetApp
without any information about individual interfaces.

B<Note:> This is the same values that the NetApp CLI command "sysstat" returns
in the "Net kB/s" field.

B<Or is it?>

Optional

Type: boolean

Default: true

Result: One value list of type "if_octects".

=item B<GetDiskIO> B<true>|B<false>

If you set this option to true the current IO throughput will be read. This
will be the total IO of your NetApp without any information about individual
disks, volumes or aggregates.

B<Note:> This is the same values that the NetApp CLI command "sysstat" returns
in the "DiskE<nbsp>kB/s" field.

Optional

Type: boolean

Default: true

Result: One value list of type "disk_octets".

=item B<GetDiskOps> B<true>|B<false>

If you set this option to true the current number of HTTP, NFS, CIFS, FCP,
iSCSI, etc. operations will be read. This will be the total number of
operations on your NetApp without any information about individual volumes or
aggregates.

B<Note:> These are the same values that the NetApp CLI command "sysstat"
returns in the "NFS", "CIFS", "HTTP", "FCP" and "iSCSI" fields.

Optional

Type: boolean

Default: true

Result: A variable number of value lists of type "disk_ops_complex". Each type
of operation will result in one value list with the name of the operation as
type instance.

=back

=head3 The WAFL block

This will collect various performance data about the WAFL file system. At the
moment this just means cache performance.

B<Note:> To get this data the collectd user needs the
"api-perf-object-get-instances" capability.

B<Note:> The interface to get these values is classified as "Diagnostics" by
NetApp. This means that it is not guaranteed to be stable even between minor
releases.

=over 4

=item B<Interval> I<Seconds>

Collect disk statistics every I<Seconds> seconds.

=item B<GetNameCache> B<true>|B<false>

Optional

Type: boolean

Default: true

Result: One value list of type "cache_ratio" and type instance
"name_cache_hit".

=item B<GetDirCache> B<true>|B<false>

Optional

Type: boolean

Default: true

Result: One value list of type "cache_ratio" and type instance "find_dir_hit".

=item B<GetInodeCache> B<true>|B<false>

Optional

Type: boolean

Default: true

Result: One value list of type "cache_ratio" and type instance
"inode_cache_hit".

=item B<GetBufferCache> B<true>|B<false>

B<Note:> This is the same value that the NetApp CLI command "sysstat" returns
in the "Cache hit" field.

Optional

Type: boolean

Default: true

Result: One value list of type "cache_ratio" and type instance "buf_hash_hit".

=back

=head3 The Disks block

This will collect performance data about the individual disks in the NetApp.

B<Note:> To get this data the collectd user needs the
"api-perf-object-get-instances" capability.

=over 4

=item B<Interval> I<Seconds>

Collect disk statistics every I<Seconds> seconds.

=item B<GetBusy> B<true>|B<false>

If you set this option to true the busy time of all disks will be calculated
and the value of the busiest disk in the system will be written.

B<Note:> This is the same values that the NetApp CLI command "sysstat" returns
in the "Disk util" field. Probably.

Optional

Type: boolean

Default: true

Result: One value list of type "percent" and type instance "disk_busy".

=back

=head3 The VolumePerf block

This will collect various performance data about the individual volumes.

You can select which data to collect about which volume using the following
options. They follow the standard ignorelist semantic.

B<Note:> To get this data the collectd user needs the
I<api-perf-object-get-instances> capability.

=over 4

=item B<Interval> I<Seconds>

Collect volume performance data every I<Seconds> seconds.

=item B<GetIO> I<Volume>

=item B<GetOps> I<Volume>

=item B<GetLatency> I<Volume>

Select the given volume for IO, operations or latency statistics collection.
The argument is the name of the volume without the C</vol/> prefix.

Since the standard ignorelist functionality is used here, you can use a string
starting and ending with a slash to specify regular expression matching: To
match the volumes "vol0", "vol2" and "vol7", you can use this regular
expression:

  GetIO "/^vol[027]$/"

If no regular expression is specified, an exact match is required. Both,
regular and exact matching are case sensitive.

If no volume was specified at all for either of the three options, that data
will be collected for all available volumes.

=item B<IgnoreSelectedIO> B<true>|B<false>

=item B<IgnoreSelectedOps> B<true>|B<false>

=item B<IgnoreSelectedLatency> B<true>|B<false>

When set to B<true>, the volumes selected for IO, operations or latency
statistics collection will be ignored and the data will be collected for all
other volumes.

When set to B<false>, data will only be collected for the specified volumes and
all other volumes will be ignored.

If no volumes have been specified with the above B<Get*> options, all volumes
will be collected regardless of the B<IgnoreSelected*> option.

Defaults to B<false>

=back

=head3 The VolumeUsage block

This will collect capacity data about the individual volumes.

B<Note:> To get this data the collectd user needs the I<api-volume-list-info>
capability.

=over 4

=item B<Interval> I<Seconds>

Collect volume usage statistics every I<Seconds> seconds.

=item B<GetCapacity> I<VolumeName>

The current capacity of the volume will be collected. This will result in two
to four value lists, depending on the configuration of the volume. All data
sources are of type "df_complex" with the name of the volume as
plugin_instance.

There will be type_instances "used" and "free" for the number of used and
available bytes on the volume.  If the volume has some space reserved for
snapshots, a type_instance "snap_reserved" will be available.  If the volume
has SIS enabled, a type_instance "sis_saved" will be available. This is the
number of bytes saved by the SIS feature.

B<Note:> The current NetApp API has a bug that results in this value being
reported as a 32E<nbsp>bit number. This plugin tries to guess the correct
number which works most of the time.  If you see strange values here, bug
NetApp support to fix this.

Repeat this option to specify multiple volumes.

=item B<IgnoreSelectedCapacity> B<true>|B<false>

Specify whether to collect only the volumes selected by the B<GetCapacity>
option or to ignore those volumes. B<IgnoreSelectedCapacity> defaults to
B<false>. However, if no B<GetCapacity> option is specified at all, all
capacities will be selected anyway.

=item B<GetSnapshot> I<VolumeName>

Select volumes from which to collect snapshot information.

Usually, the space used for snapshots is included in the space reported as
"used". If snapshot information is collected as well, the space used for
snapshots is subtracted from the used space.

To make things even more interesting, it is possible to reserve space to be
used for snapshots. If the space required for snapshots is less than that
reserved space, there is "reserved free" and "reserved used" space in addition
to "free" and "used". If the space required for snapshots exceeds the reserved
space, that part allocated in the normal space is subtracted from the "used"
space again.

Repeat this option to specify multiple volumes.

=item B<IgnoreSelectedSnapshot>

Specify whether to collect only the volumes selected by the B<GetSnapshot>
option or to ignore those volumes. B<IgnoreSelectedSnapshot> defaults to
B<false>. However, if no B<GetSnapshot> option is specified at all, all
capacities will be selected anyway.

=back

=head2 Plugin C<netlink>

The C<netlink> plugin uses a netlink socket to query the Linux kernel about
statistics of various interface and routing aspects.

=over 4

=item B<Interface> I<Interface>

=item B<VerboseInterface> I<Interface>

Instruct the plugin to collect interface statistics. This is basically the same
as the statistics provided by the C<interface> plugin (see above) but
potentially much more detailed.

When configuring with B<Interface> only the basic statistics will be collected,
namely octets, packets, and errors. These statistics are collected by
the C<interface> plugin, too, so using both at the same time is no benefit.

When configured with B<VerboseInterface> all counters B<except> the basic ones,
so that no data needs to be collected twice if you use the C<interface> plugin.
This includes dropped packets, received multicast packets, collisions and a
whole zoo of differentiated RX and TX errors. You can try the following command
to get an idea of what awaits you:

  ip -s -s link list

If I<Interface> is B<All>, all interfaces will be selected.

=item B<QDisc> I<Interface> [I<QDisc>]

=item B<Class> I<Interface> [I<Class>]

=item B<Filter> I<Interface> [I<Filter>]

Collect the octets and packets that pass a certain qdisc, class or filter.

QDiscs and classes are identified by their type and handle (or classid).
Filters don't necessarily have a handle, therefore the parent's handle is used.
The notation used in collectd differs from that used in tc(1) in that it
doesn't skip the major or minor number if it's zero and doesn't print special
ids by their name. So, for example, a qdisc may be identified by
C<pfifo_fast-1:0> even though the minor number of B<all> qdiscs is zero and
thus not displayed by tc(1).

If B<QDisc>, B<Class>, or B<Filter> is given without the second argument,
i.E<nbsp>.e. without an identifier, all qdiscs, classes, or filters that are
associated with that interface will be collected.

Since a filter itself doesn't necessarily have a handle, the parent's handle is
used. This may lead to problems when more than one filter is attached to a
qdisc or class. This isn't nice, but we don't know how this could be done any
better. If you have a idea, please don't hesitate to tell us.

As with the B<Interface> option you can specify B<All> as the interface,
meaning all interfaces.

Here are some examples to help you understand the above text more easily:

  <Plugin netlink>
    VerboseInterface "All"
    QDisc "eth0" "pfifo_fast-1:0"
    QDisc "ppp0"
    Class "ppp0" "htb-1:10"
    Filter "ppp0" "u32-1:0"
  </Plugin>

=item B<IgnoreSelected>

The behavior is the same as with all other similar plugins: If nothing is
selected at all, everything is collected. If some things are selected using the
options described above, only these statistics are collected. If you set
B<IgnoreSelected> to B<true>, this behavior is inverted, i.E<nbsp>e. the
specified statistics will not be collected.

=back

=head2 Plugin C<network>

The Network plugin sends data to a remote instance of collectd, receives data
from a remote instance, or both at the same time. Data which has been received
from the network is usually not transmitted again, but this can be activated, see
the B<Forward> option below.

The default IPv6 multicast group is C<ff18::efc0:4a42>. The default IPv4
multicast group is C<239.192.74.66>. The default I<UDP> port is B<25826>.

Both, B<Server> and B<Listen> can be used as single option or as block. When
used as block, given options are valid for this socket only. The following
example will export the metrics twice: Once to an "internal" server (without
encryption and signing) and one to an external server (with cryptographic
signature):

 <Plugin "network">
   # Export to an internal server
   # (demonstrates usage without additional options)
   Server "collectd.internal.tld"
   
   # Export to an external server
   # (demonstrates usage with signature options)
   <Server "collectd.external.tld">
     SecurityLevel "sign"
     Username "myhostname"
     Password "ohl0eQue"
   </Server>
 </Plugin>

=over 4

=item B<E<lt>Server> I<Host> [I<Port>]B<E<gt>>

The B<Server> statement/block sets the server to send datagrams to. The
statement may occur multiple times to send each datagram to multiple
destinations.

The argument I<Host> may be a hostname, an IPv4 address or an IPv6 address. The
optional second argument specifies a port number or a service name. If not
given, the default, B<25826>, is used.

The following options are recognized within B<Server> blocks:

=over 4

=item B<SecurityLevel> B<Encrypt>|B<Sign>|B<None>

Set the security you require for network communication. When the security level
has been set to B<Encrypt>, data sent over the network will be encrypted using
I<AES-256>. The integrity of encrypted packets is ensured using I<SHA-1>. When
set to B<Sign>, transmitted data is signed using the I<HMAC-SHA-256> message
authentication code. When set to B<None>, data is sent without any security.

This feature is only available if the I<network> plugin was linked with
I<libgcrypt>.

=item B<Username> I<Username>

Sets the username to transmit. This is used by the server to lookup the
password. See B<AuthFile> below. All security levels except B<None> require
this setting.

This feature is only available if the I<network> plugin was linked with
I<libgcrypt>.

=item B<Password> I<Password>

Sets a password (shared secret) for this socket. All security levels except
B<None> require this setting.

This feature is only available if the I<network> plugin was linked with
I<libgcrypt>.

=item B<Interface> I<Interface name>

Set the outgoing interface for IP packets. This applies at least
to IPv6 packets and if possible to IPv4. If this option is not applicable,
undefined or a non-existent interface name is specified, the default
behavior is to let the kernel choose the appropriate interface. Be warned
that the manual selection of an interface for unicast traffic is only
necessary in rare cases.

=back

=item B<E<lt>Listen> I<Host> [I<Port>]B<E<gt>>

The B<Listen> statement sets the interfaces to bind to. When multiple
statements are found the daemon will bind to multiple interfaces.

The argument I<Host> may be a hostname, an IPv4 address or an IPv6 address. If
the argument is a multicast address the daemon will join that multicast group.
The optional second argument specifies a port number or a service name. If not
given, the default, B<25826>, is used.

The following options are recognized within C<E<lt>ListenE<gt>> blocks:

=over 4

=item B<SecurityLevel> B<Encrypt>|B<Sign>|B<None>

Set the security you require for network communication. When the security level
has been set to B<Encrypt>, only encrypted data will be accepted. The integrity
of encrypted packets is ensured using I<SHA-1>. When set to B<Sign>, only
signed and encrypted data is accepted. When set to B<None>, all data will be
accepted. If an B<AuthFile> option was given (see below), encrypted data is
decrypted if possible.

This feature is only available if the I<network> plugin was linked with
I<libgcrypt>.

=item B<AuthFile> I<Filename>

Sets a file in which usernames are mapped to passwords. These passwords are
used to verify signatures and to decrypt encrypted network packets. If
B<SecurityLevel> is set to B<None>, this is optional. If given, signed data is
verified and encrypted packets are decrypted. Otherwise, signed data is
accepted without checking the signature and encrypted data cannot be decrypted.
For the other security levels this option is mandatory.

The file format is very simple: Each line consists of a username followed by a
colon and any number of spaces followed by the password. To demonstrate, an
example file could look like this:

  user0: foo
  user1: bar

Each time a packet is received, the modification time of the file is checked
using L<stat(2)>. If the file has been changed, the contents is re-read. While
the file is being read, it is locked using L<fcntl(2)>.

=item B<Interface> I<Interface name>

Set the incoming interface for IP packets explicitly. This applies at least
to IPv6 packets and if possible to IPv4. If this option is not applicable,
undefined or a non-existent interface name is specified, the default
behavior is, to let the kernel choose the appropriate interface. Thus incoming
traffic gets only accepted, if it arrives on the given interface.

=back

=item B<TimeToLive> I<1-255>

Set the time-to-live of sent packets. This applies to all, unicast and
multicast, and IPv4 and IPv6 packets. The default is to not change this value.
That means that multicast packets will be sent with a TTL of C<1> (one) on most
operating systems.

=item B<MaxPacketSize> I<1024-65535>

Set the maximum size for datagrams received over the network. Packets larger
than this will be truncated. Defaults to 1452E<nbsp>bytes, which is the maximum
payload size that can be transmitted in one Ethernet frame using IPv6E<nbsp>/
UDP.

On the server side, this limit should be set to the largest value used on
I<any> client. Likewise, the value on the client must not be larger than the
value on the server, or data will be lost.

B<Compatibility:> Versions prior to I<versionE<nbsp>4.8> used a fixed sized
buffer of 1024E<nbsp>bytes. Versions I<4.8>, I<4.9> and I<4.10> used a default
value of 1024E<nbsp>bytes to avoid problems when sending data to an older
server.

=item B<Forward> I<true|false>

If set to I<true>, write packets that were received via the network plugin to
the sending sockets. This should only be activated when the B<Listen>- and
B<Server>-statements differ. Otherwise packets may be send multiple times to
the same multicast group. While this results in more network traffic than
necessary it's not a huge problem since the plugin has a duplicate detection,
so the values will not loop.

=item B<ReportStats> B<true>|B<false>

The network plugin cannot only receive and send statistics, it can also create
statistics about itself. Collected data included the number of received and
sent octets and packets, the length of the receive queue and the number of
values handled. When set to B<true>, the I<Network plugin> will make these
statistics available. Defaults to B<false>.

=back

=head2 Plugin C<nginx>

This plugin collects the number of connections and requests handled by the
C<nginx daemon> (speak: engineE<nbsp>X), a HTTP and mail server/proxy. It
queries the page provided by the C<ngx_http_stub_status_module> module, which
isn't compiled by default. Please refer to
L<http://wiki.codemongers.com/NginxStubStatusModule> for more information on
how to compile and configure nginx and this module.

The following options are accepted by the C<nginx plugin>:

=over 4

=item B<URL> I<http://host/nginx_status>

Sets the URL of the C<ngx_http_stub_status_module> output.

=item B<User> I<Username>

Optional user name needed for authentication.

=item B<Password> I<Password>

Optional password needed for authentication.

=item B<VerifyPeer> B<true|false>

Enable or disable peer SSL certificate verification. See
L<http://curl.haxx.se/docs/sslcerts.html> for details. Enabled by default.

=item B<VerifyHost> B<true|false>

Enable or disable peer host name verification. If enabled, the plugin checks
if the C<Common Name> or a C<Subject Alternate Name> field of the SSL
certificate matches the host name provided by the B<URL> option. If this
identity check fails, the connection is aborted. Obviously, only works when
connecting to a SSL enabled server. Enabled by default.

=item B<CACert> I<File>

File that holds one or more SSL certificates. If you want to use HTTPS you will
possibly need this option. What CA certificates come bundled with C<libcurl>
and are checked by default depends on the distribution you use.

=back

=head2 Plugin C<notify_desktop>

This plugin sends a desktop notification to a notification daemon, as defined
in the Desktop Notification Specification. To actually display the
notifications, B<notification-daemon> is required and B<collectd> has to be
able to access the X server (i.E<nbsp>e., the C<DISPLAY> and C<XAUTHORITY>
environment variables have to be set correctly) and the D-Bus message bus.

The Desktop Notification Specification can be found at
L<http://www.galago-project.org/specs/notification/>.

=over 4

=item B<OkayTimeout> I<timeout>

=item B<WarningTimeout> I<timeout>

=item B<FailureTimeout> I<timeout>

Set the I<timeout>, in milliseconds, after which to expire the notification
for C<OKAY>, C<WARNING> and C<FAILURE> severities respectively. If zero has
been specified, the displayed notification will not be closed at all - the
user has to do so herself. These options default to 5000. If a negative number
has been specified, the default is used as well.

=back

=head2 Plugin C<notify_email>

The I<notify_email> plugin uses the I<ESMTP> library to send notifications to a
configured email address.

I<libESMTP> is available from L<http://www.stafford.uklinux.net/libesmtp/>.

Available configuration options:

=over 4

=item B<From> I<Address>

Email address from which the emails should appear to come from.

Default: C<root@localhost>

=item B<Recipient> I<Address>

Configures the email address(es) to which the notifications should be mailed.
May be repeated to send notifications to multiple addresses.

At least one B<Recipient> must be present for the plugin to work correctly.

=item B<SMTPServer> I<Hostname>

Hostname of the SMTP server to connect to.

Default: C<localhost>

=item B<SMTPPort> I<Port>

TCP port to connect to.

Default: C<25>

=item B<SMTPUser> I<Username>

Username for ASMTP authentication. Optional.

=item B<SMTPPassword> I<Password>

Password for ASMTP authentication. Optional.

=item B<Subject> I<Subject>

Subject-template to use when sending emails. There must be exactly two
string-placeholders in the subject, given in the standard I<printf(3)> syntax,
i.E<nbsp>e. C<%s>. The first will be replaced with the severity, the second
with the hostname.

Default: C<Collectd notify: %s@%s>

=back

=head2 Plugin C<ntpd>

=over 4

=item B<Host> I<Hostname>

Hostname of the host running B<ntpd>. Defaults to B<localhost>.

=item B<Port> I<Port>

UDP-Port to connect to. Defaults to B<123>.

=item B<ReverseLookups> B<true>|B<false>

Sets whether or not to perform reverse lookups on peers. Since the name or
IP-address may be used in a filename it is recommended to disable reverse
lookups. The default is to do reverse lookups to preserve backwards
compatibility, though.

=item B<IncludeUnitID> B<true>|B<false>

When a peer is a refclock, include the unit ID in the I<type instance>.
Defaults to B<false> for backward compatibility.

If two refclock peers use the same driver and this is B<false>, the plugin will
try to write simultaneous measurements from both to the same type instance.
This will result in error messages in the log and only one set of measurements
making it through.

=back

=head2 Plugin C<nut>

=over 4

=item B<UPS> I<upsname>B<@>I<hostname>[B<:>I<port>]

Add a UPS to collect data from. The format is identical to the one accepted by
L<upsc(8)>.

=back

=head2 Plugin C<olsrd>

The I<olsrd> plugin connects to the TCP port opened by the I<txtinfo> plugin of
the Optimized Link State Routing daemon and reads information about the current
state of the meshed network.

The following configuration options are understood:

=over 4

=item B<Host> I<Host>

Connect to I<Host>. Defaults to B<"localhost">.

=item B<Port> I<Port>

Specifies the port to connect to. This must be a string, even if you give the
port as a number rather than a service name. Defaults to B<"2006">.

=item B<CollectLinks> B<No>|B<Summary>|B<Detail>

Specifies what information to collect about links, i.E<nbsp>e. direct
connections of the daemon queried. If set to B<No>, no information is
collected. If set to B<Summary>, the number of links and the average of all
I<link quality> (LQ) and I<neighbor link quality> (NLQ) values is calculated.
If set to B<Detail> LQ and NLQ are collected per link.

Defaults to B<Detail>.

=item B<CollectRoutes> B<No>|B<Summary>|B<Detail>

Specifies what information to collect about routes of the daemon queried. If
set to B<No>, no information is collected. If set to B<Summary>, the number of
routes and the average I<metric> and I<ETX> is calculated. If set to B<Detail>
metric and ETX are collected per route.

Defaults to B<Summary>.

=item B<CollectTopology> B<No>|B<Summary>|B<Detail>

Specifies what information to collect about the global topology. If set to
B<No>, no information is collected. If set to B<Summary>, the number of links
in the entire topology and the average I<link quality> (LQ) is calculated.
If set to B<Detail> LQ and NLQ are collected for each link in the entire topology.

Defaults to B<Summary>.

=back

=head2 Plugin C<onewire>

B<EXPERIMENTAL!> See notes below.

The C<onewire> plugin uses the B<owcapi> library from the B<owfs> project
L<http://owfs.org/> to read sensors connected via the onewire bus.

Currently only temperature sensors (sensors with the family code C<10>,
e.E<nbsp>g. DS1820, DS18S20, DS1920) can be read. If you have other sensors you
would like to have included, please send a sort request to the mailing list.

Hubs (the DS2409 chips) are working, but read the note, why this plugin is
experimental, below.

=over 4

=item B<Device> I<Device>

Sets the device to read the values from. This can either be a "real" hardware
device, such as a serial port or an USB port, or the address of the
L<owserver(1)> socket, usually B<localhost:4304>.

Though the documentation claims to automatically recognize the given address
format, with versionE<nbsp>2.7p4 we had to specify the type explicitly. So
with that version, the following configuration worked for us:

  <Plugin onewire>
    Device "-s localhost:4304"
  </Plugin>

This directive is B<required> and does not have a default value.

=item B<Sensor> I<Sensor>

Selects sensors to collect or to ignore, depending on B<IgnoreSelected>, see
below. Sensors are specified without the family byte at the beginning, to you'd
use C<F10FCA000800>, and B<not> include the leading C<10.> family byte and
point.

=item B<IgnoreSelected> I<true>|I<false>

If no configuration if given, the B<onewire> plugin will collect data from all
sensors found. This may not be practical, especially if sensors are added and
removed regularly. Sometimes, however, it's easier/preferred to collect only
specific sensors or all sensors I<except> a few specified ones. This option
enables you to do that: By setting B<IgnoreSelected> to I<true> the effect of
B<Sensor> is inverted: All selected interfaces are ignored and all other
interfaces are collected.

=item B<Interval> I<Seconds>

Sets the interval in which all sensors should be read. If not specified, the
global B<Interval> setting is used.

=back

B<EXPERIMENTAL!> The C<onewire> plugin is experimental, because it doesn't yet
work with big setups. It works with one sensor being attached to one
controller, but as soon as you throw in a couple more senors and maybe a hub
or two, reading all values will take more than ten seconds (the default
interval). We will probably add some separate thread for reading the sensors
and some cache or something like that, but it's not done yet. We will try to
maintain backwards compatibility in the future, but we can't promise. So in
short: If it works for you: Great! But keep in mind that the config I<might>
change, though this is unlikely. Oh, and if you want to help improving this
plugin, just send a short notice to the mailing list. ThanksE<nbsp>:)

=head2 Plugin C<openvpn>

The OpenVPN plugin reads a status file maintained by OpenVPN and gathers
traffic statistics about connected clients.

To set up OpenVPN to write to the status file periodically, use the
B<--status> option of OpenVPN. Since OpenVPN can write two different formats,
you need to set the required format, too. This is done by setting
B<--status-version> to B<2>.

So, in a nutshell you need:

  openvpn $OTHER_OPTIONS \
    --status "/var/run/openvpn-status" 10 \
    --status-version 2

Available options:

=over 4

=item B<StatusFile> I<File>

Specifies the location of the status file.

=item B<ImprovedNamingSchema> B<true>|B<false>

When enabled, the filename of the status file will be used as plugin instance
and the client's "common name" will be used as type instance. This is required
when reading multiple status files. Enabling this option is recommended, but to
maintain backwards compatibility this option is disabled by default.

=item B<CollectCompression> B<true>|B<false>

Sets whether or not statistics about the compression used by OpenVPN should be
collected. This information is only available in I<single> mode. Enabled by
default.

=item B<CollectIndividualUsers> B<true>|B<false>

Sets whether or not traffic information is collected for each connected client
individually. If set to false, currently no traffic data is collected at all
because aggregating this data in a save manner is tricky. Defaults to B<true>.

=item B<CollectUserCount> B<true>|B<false>

When enabled, the number of currently connected clients or users is collected.
This is especially interesting when B<CollectIndividualUsers> is disabled, but
can be configured independently from that option. Defaults to B<false>.

=back

=head2 Plugin C<oracle>

The "oracle" plugin uses the Oracle® Call Interface I<(OCI)> to connect to an
Oracle® Database and lets you execute SQL statements there. It is very similar
to the "dbi" plugin, because it was written around the same time. See the "dbi"
plugin's documentation above for details.

  <Plugin oracle>
    <Query "out_of_stock">
      Statement "SELECT category, COUNT(*) AS value FROM products WHERE in_stock = 0 GROUP BY category"
      <Result>
        Type "gauge"
        # InstancePrefix "foo"
        InstancesFrom "category"
        ValuesFrom "value"
      </Result>
    </Query>
    <Database "product_information">
      ConnectID "db01"
      Username "oracle"
      Password "secret"
      Query "out_of_stock"
    </Database>
  </Plugin>

=head3 B<Query> blocks

The Query blocks are handled identically to the Query blocks of the "dbi"
plugin. Please see its documentation above for details on how to specify
queries.

=head3 B<Database> blocks

Database blocks define a connection to a database and which queries should be
sent to that database. Each database needs a "name" as string argument in the
starting tag of the block. This name will be used as "PluginInstance" in the
values submitted to the daemon. Other than that, that name is not used.

=over 4

=item B<ConnectID> I<ID>

Defines the "database alias" or "service name" to connect to. Usually, these
names are defined in the file named C<$ORACLE_HOME/network/admin/tnsnames.ora>.

=item B<Host> I<Host>

Hostname to use when dispatching values for this database. Defaults to using
the global hostname of the I<collectd> instance.

=item B<Username> I<Username>

Username used for authentication.

=item B<Password> I<Password>

Password used for authentication.

=item B<Query> I<QueryName>

Associates the query named I<QueryName> with this database connection. The
query needs to be defined I<before> this statement, i.E<nbsp>e. all query
blocks you want to refer to must be placed above the database block you want to
refer to them from.

=back

=head2 Plugin C<perl>

This plugin embeds a Perl-interpreter into collectd and provides an interface
to collectd's plugin system. See L<collectd-perl(5)> for its documentation.

=head2 Plugin C<pinba>

The I<Pinba plugin> receives profiling information from I<Pinba>, an extension
for the I<PHP> interpreter. At the end of executing a script, i.e. after a
PHP-based webpage has been delivered, the extension will send a UDP packet
containing timing information, peak memory usage and so on. The plugin will
wait for such packets, parse them and account the provided information, which
is then dispatched to the daemon once per interval.

Synopsis:

 <Plugin pinba>
   Address "::0"
   Port "30002"
   # Overall statistics for the website.
   <View "www-total">
     Server "www.example.com"
   </View>
   # Statistics for www-a only
   <View "www-a">
     Host "www-a.example.com"
     Server "www.example.com"
   </View>
   # Statistics for www-b only
   <View "www-b">
     Host "www-b.example.com"
     Server "www.example.com"
   </View>
 </Plugin>

The plugin provides the following configuration options:

=over 4

=item B<Address> I<Node>

Configures the address used to open a listening socket. By default, plugin will
bind to the I<any> address C<::0>.

=item B<Port> I<Service>

Configures the port (service) to bind to. By default the default Pinba port
"30002" will be used. The option accepts service names in addition to port
numbers and thus requires a I<string> argument.

=item E<lt>B<View> I<Name>E<gt> block

The packets sent by the Pinba extension include the hostname of the server, the
server name (the name of the virtual host) and the script that was executed.
Using B<View> blocks it is possible to separate the data into multiple groups
to get more meaningful statistics. Each packet is added to all matching groups,
so that a packet may be accounted for more than once.

=over 4

=item B<Host> I<Host>

Matches the hostname of the system the webserver / script is running on. This
will contain the result of the L<gethostname(2)> system call. If not
configured, all hostnames will be accepted.

=item B<Server> I<Server>

Matches the name of the I<virtual host>, i.e. the contents of the
C<$_SERVER["SERVER_NAME"]> variable when within PHP. If not configured, all
server names will be accepted.

=item B<Script> I<Script>

Matches the name of the I<script name>, i.e. the contents of the
C<$_SERVER["SCRIPT_NAME"]> variable when within PHP. If not configured, all
script names will be accepted.

=back

=back

=head2 Plugin C<ping>

The I<Ping> plugin starts a new thread which sends ICMP "ping" packets to the
configured hosts periodically and measures the network latency. Whenever the
C<read> function of the plugin is called, it submits the average latency, the
standard deviation and the drop rate for each host.

Available configuration options:

=over 4

=item B<Host> I<IP-address>

Host to ping periodically. This option may be repeated several times to ping
multiple hosts.

=item B<Interval> I<Seconds>

Sets the interval in which to send ICMP echo packets to the configured hosts.
This is B<not> the interval in which statistics are queries from the plugin but
the interval in which the hosts are "pinged". Therefore, the setting here
should be smaller than or equal to the global B<Interval> setting. Fractional
times, such as "1.24" are allowed.

Default: B<1.0>

=item B<Timeout> I<Seconds>

Time to wait for a response from the host to which an ICMP packet had been
sent. If a reply was not received after I<Seconds> seconds, the host is assumed
to be down or the packet to be dropped. This setting must be smaller than the
B<Interval> setting above for the plugin to work correctly. Fractional
arguments are accepted.

Default: B<0.9>

=item B<TTL> I<0-255>

Sets the Time-To-Live of generated ICMP packets.

=item B<SourceAddress> I<host>

Sets the source address to use. I<host> may either be a numerical network
address or a network hostname.

=item B<Device> I<name>

Sets the outgoing network device to be used. I<name> has to specify an
interface name (e.E<nbsp>g. C<eth0>). This might not be supported by all
operating systems.

=item B<MaxMissed> I<Packets>

Trigger a DNS resolve after the host has not replied to I<Packets> packets. This
enables the use of dynamic DNS services (like dyndns.org) with the ping plugin.

Default: B<-1> (disabled)

=back

=head2 Plugin C<postgresql>

The C<postgresql> plugin queries statistics from PostgreSQL databases. It
keeps a persistent connection to all configured databases and tries to
reconnect if the connection has been interrupted. A database is configured by
specifying a B<Database> block as described below. The default statistics are
collected from PostgreSQL's B<statistics collector> which thus has to be
enabled for this plugin to work correctly. This should usually be the case by
default. See the section "The Statistics Collector" of the B<PostgreSQL
Documentation> for details.

By specifying custom database queries using a B<Query> block as described
below, you may collect any data that is available from some PostgreSQL
database. This way, you are able to access statistics of external daemons
which are available in a PostgreSQL database or use future or special
statistics provided by PostgreSQL without the need to upgrade your collectd
installation.

Starting with version 5.2, the C<postgresql> plugin supports writing data to
PostgreSQL databases as well. This has been implemented in a generic way. You
need to specify an SQL statement which will then be executed by collectd in
order to write the data (see below for details). The benefit of that approach
is that there is no fixed database layout. Rather, the layout may be optimized
for the current setup.

The B<PostgreSQL Documentation> manual can be found at
L<http://www.postgresql.org/docs/manuals/>.

  <Plugin postgresql>
    <Query magic>
      Statement "SELECT magic FROM wizard WHERE host = $1;"
      Param hostname
      <Result>
        Type gauge
        InstancePrefix "magic"
        ValuesFrom magic
      </Result>
    </Query>

    <Query rt36_tickets>
      Statement "SELECT COUNT(type) AS count, type \
                        FROM (SELECT CASE \
                                     WHEN resolved = 'epoch' THEN 'open' \
                                     ELSE 'resolved' END AS type \
                                     FROM tickets) type \
                        GROUP BY type;"
      <Result>
        Type counter
        InstancePrefix "rt36_tickets"
        InstancesFrom "type"
        ValuesFrom "count"
      </Result>
    </Query>

    <Writer sqlstore>
      Statement "SELECT collectd_insert($1, $2, $3, $4, $5, $6, $7, $8, $9);"
      StoreRates true
    </Writer>

    <Database foo>
      Host "hostname"
      Port "5432"
      User "username"
      Password "secret"
      SSLMode "prefer"
      KRBSrvName "kerberos_service_name"
      Query magic
    </Database>

    <Database bar>
      Interval 300
      Service "service_name"
      Query backend # predefined
      Query rt36_tickets
    </Database>

    <Database qux>
      # ...
      Writer sqlstore
      CommitInterval 10
    </Database>
  </Plugin>

The B<Query> block defines one database query which may later be used by a
database definition. It accepts a single mandatory argument which specifies
the name of the query. The names of all queries have to be unique (see the
B<MinVersion> and B<MaxVersion> options below for an exception to this
rule). The following configuration options are available to define the query:

In each B<Query> block, there is one or more B<Result> blocks. B<Result>
blocks define how to handle the values returned from the query. They define
which column holds which value and how to dispatch that value to the daemon.
Multiple B<Result> blocks may be used to extract multiple values from a single
query.

=over 4

=item B<Statement> I<sql query statement>

Specify the I<sql query statement> which the plugin should execute. The string
may contain the tokens B<$1>, B<$2>, etc. which are used to reference the
first, second, etc. parameter. The value of the parameters is specified by the
B<Param> configuration option - see below for details. To include a literal
B<$> character followed by a number, surround it with single quotes (B<'>).

Any SQL command which may return data (such as C<SELECT> or C<SHOW>) is
allowed. Note, however, that only a single command may be used. Semicolons are
allowed as long as a single non-empty command has been specified only.

The returned lines will be handled separately one after another.

=item B<Param> I<hostname>|I<database>|I<username>|I<interval>

Specify the parameters which should be passed to the SQL query. The parameters
are referred to in the SQL query as B<$1>, B<$2>, etc. in the same order as
they appear in the configuration file. The value of the parameter is
determined depending on the value of the B<Param> option as follows:

=over 4

=item I<hostname>

The configured hostname of the database connection. If a UNIX domain socket is
used, the parameter expands to "localhost".

=item I<database>

The name of the database of the current connection.

=item I<instance>

The name of the database plugin instance. See the B<Instance> option of the
database specification below for details.

=item I<username>

The username used to connect to the database.

=item I<interval>

The interval with which this database is queried (as specified by the database
specific or global B<Interval> options).

=back

Please note that parameters are only supported by PostgreSQL's protocol
version 3 and above which was introduced in version 7.4 of PostgreSQL.

=item B<Type> I<type>

The I<type> name to be used when dispatching the values. The type describes
how to handle the data and where to store it. See L<types.db(5)> for more
details on types and their configuration. The number and type of values (as
selected by the B<ValuesFrom> option) has to match the type of the given name.

This option is required inside a B<Result> block.

=item B<InstancePrefix> I<prefix>

=item B<InstancesFrom> I<column0> [I<column1> ...]

Specify how to create the "TypeInstance" for each data set (i.E<nbsp>e. line).
B<InstancePrefix> defines a static prefix that will be prepended to all type
instances. B<InstancesFrom> defines the column names whose values will be used
to create the type instance. Multiple values will be joined together using the
hyphen (C<->) as separation character.

The plugin itself does not check whether or not all built instances are
different. It is your responsibility to assure that each is unique.

Both options are optional. If none is specified, the type instance will be
empty.

=item B<ValuesFrom> I<column0> [I<column1> ...]

Names the columns whose content is used as the actual data for the data sets
that are dispatched to the daemon. How many such columns you need is
determined by the B<Type> setting as explained above. If you specify too many
or not enough columns, the plugin will complain about that and no data will be
submitted to the daemon.

The actual data type, as seen by PostgreSQL, is not that important as long as
it represents numbers. The plugin will automatically cast the values to the
right type if it know how to do that. For that, it uses the L<strtoll(3)> and
L<strtod(3)> functions, so anything supported by those functions is supported
by the plugin as well.

This option is required inside a B<Result> block and may be specified multiple
times. If multiple B<ValuesFrom> options are specified, the columns are read
in the given order.

=item B<MinVersion> I<version>

=item B<MaxVersion> I<version>

Specify the minimum or maximum version of PostgreSQL that this query should be
used with. Some statistics might only be available with certain versions of
PostgreSQL. This allows you to specify multiple queries with the same name but
which apply to different versions, thus allowing you to use the same
configuration in a heterogeneous environment.

The I<version> has to be specified as the concatenation of the major, minor
and patch-level versions, each represented as two-decimal-digit numbers. For
example, version 8.2.3 will become 80203.

=back

The following predefined queries are available (the definitions can be found
in the F<postgresql_default.conf> file which, by default, is available at
C<I<prefix>/share/collectd/>):

=over 4

=item B<backends>

This query collects the number of backends, i.E<nbsp>e. the number of
connected clients.

=item B<transactions>

This query collects the numbers of committed and rolled-back transactions of
the user tables.

=item B<queries>

This query collects the numbers of various table modifications (i.E<nbsp>e.
insertions, updates, deletions) of the user tables.

=item B<query_plans>

This query collects the numbers of various table scans and returned tuples of
the user tables.

=item B<table_states>

This query collects the numbers of live and dead rows in the user tables.

=item B<disk_io>

This query collects disk block access counts for user tables.

=item B<disk_usage>

This query collects the on-disk size of the database in bytes.

=back

<<<<<<< HEAD
In addition, the following detailed queries are available by default. Please
note that each of those queries collects information B<by table>, thus,
potentially producing B<a lot> of data. For details see the description of the
non-by_table queries above.

=over 4

=item B<queries_by_table>

=item B<query_plans_by_table>

=item B<table_states_by_table>

=item B<disk_io_by_table>
=======
The B<Writer> block defines a PostgreSQL writer backend. It accepts a single
mandatory argument specifying the name of the writer. This will then be used
in the B<Database> specification in order to activate the writer instance. The
names of all writers have to be unique. The following options may be
specified:

=over 4

=item B<Statement> I<sql statement>

This mandatory option specifies the SQL statement that will be executed for
each submitted value. A single SQL statement is allowed only. Anything after
the first semicolon will be ignored.

Nine parameters will be passed to the statement and should be specified as
tokens B<$1>, B<$2>, through B<$9> in the statement string. The following
values are made available through those parameters:

=over 4

=item B<$1>

The timestamp of the queried value as a floating point number.

=item B<$2>

The hostname of the queried value.

=item B<$3>

The plugin name of the queried value.

=item B<$4>

The plugin instance of the queried value. This value may be B<NULL> if there
is no plugin instance.

=item B<$5>

The type of the queried value (cf. L<types.db(5)>).

=item B<$6>

The type instance of the queried value. This value may be B<NULL> if there is
no type instance.

=item B<$7>

An array of names for the submitted values (i.E<nbsp>e., the name of the data
sources of the submitted value-list).

=item B<$8>

An array of types for the submitted values (i.E<nbsp>e., the type of the data
sources of the submitted value-list; C<counter>, C<gauge>, ...). Note, that if
B<StoreRates> is enabled (which is the default, see below), all types will be
C<gauge>.

=item B<$9>

An array of the submitted values. The dimensions of the value name and value
arrays match.

=back

In general, it is advisable to create and call a custom function in the
PostgreSQL database for this purpose. Any procedural language supported by
PostgreSQL will do (see chapter "Server Programming" in the PostgreSQL manual
for details).

=item B<StoreRates> B<false>|B<true>

If set to B<true> (the default), convert counter values to rates. If set to
B<false> counter values are stored as is, i.E<nbsp>e. as an increasing integer
number.
>>>>>>> 9a84a669

=back

The B<Database> block defines one PostgreSQL database for which to collect
statistics. It accepts a single mandatory argument which specifies the
database name. None of the other options are required. PostgreSQL will use
default values as documented in the section "CONNECTING TO A DATABASE" in the
L<psql(1)> manpage. However, be aware that those defaults may be influenced by
the user collectd is run as and special environment variables. See the manpage
for details.

=over 4

=item B<Interval> I<seconds>

Specify the interval with which the database should be queried. The default is
to use the global B<Interval> setting.

=item B<CommitInterval> I<seconds>

This option may be used for database connections which have "writers" assigned
(see above). If specified, it causes a writer to put several updates into a
single transaction. This transaction will last for the specified amount of
time. By default, each update will be executed in a separate transaction. Each
transaction generates a fair amount of overhead which can, thus, be reduced by
activating this option. The draw-back is, that data covering the specified
amount of time will be lost, for example, if a single statement within the
transaction fails or if the database server crashes.

=item B<Host> I<hostname>

Specify the hostname or IP of the PostgreSQL server to connect to. If the
value begins with a slash, it is interpreted as the directory name in which to
look for the UNIX domain socket.

This option is also used to determine the hostname that is associated with a
collected data set. If it has been omitted or either begins with with a slash
or equals B<localhost> it will be replaced with the global hostname definition
of collectd. Any other value will be passed literally to collectd when
dispatching values. Also see the global B<Hostname> and B<FQDNLookup> options.

=item B<Port> I<port>

Specify the TCP port or the local UNIX domain socket file extension of the
server.

=item B<User> I<username>

Specify the username to be used when connecting to the server.

=item B<Password> I<password>

Specify the password to be used when connecting to the server.

=item B<SSLMode> I<disable>|I<allow>|I<prefer>|I<require>

Specify whether to use an SSL connection when contacting the server. The
following modes are supported:

=item B<Instance> I<name>

Specify the plugin instance name that should be used instead of the database
name (which is the default, if this option has not been specified). This
allows to query multiple databases of the same name on the same host (e.g.
when running multiple database server versions in parallel).

=over 4

=item I<disable>

Do not use SSL at all.

=item I<allow>

First, try to connect without using SSL. If that fails, try using SSL.

=item I<prefer> (default)

First, try to connect using SSL. If that fails, try without using SSL.

=item I<require>

Use SSL only.

=back

=item B<KRBSrvName> I<kerberos_service_name>

Specify the Kerberos service name to use when authenticating with Kerberos 5
or GSSAPI. See the sections "Kerberos authentication" and "GSSAPI" of the
B<PostgreSQL Documentation> for details.

=item B<Service> I<service_name>

Specify the PostgreSQL service name to use for additional parameters. That
service has to be defined in F<pg_service.conf> and holds additional
connection parameters. See the section "The Connection Service File" in the
B<PostgreSQL Documentation> for details.

=item B<Query> I<query>

Specifies a I<query> which should be executed in the context of the database
connection. This may be any of the predefined or user-defined queries. If no
such option is given, it defaults to "backends", "transactions", "queries",
"query_plans", "table_states", "disk_io" and "disk_usage" (unless a B<Writer>
has been specified). Else, the specified queries are used only.

=item B<Writer> I<writer>

Assigns the specified I<writer> backend to the database connection. This
causes all collected data to be send to the database using the settings
defined in the writer configuration (see the section "FILTER CONFIGURATION"
below for details on how to selectively send data to certain plugins).

Each writer will register a flush callback which may be used when having long
transactions enabled (see the B<CommitInterval> option above). When issuing
the B<FLUSH> command (see L<collectd-unixsock(5)> for details) the current
transaction will be committed right away. Two different kinds of flush
callbacks are available with the C<postgresql> plugin:

=over 4

=item B<postgresql>

Flush all writer backends.

=item B<postgresql->I<database>

Flush all writers of the specified I<database> only.

=back

=back

=head2 Plugin C<powerdns>

The C<powerdns> plugin queries statistics from an authoritative PowerDNS
nameserver and/or a PowerDNS recursor. Since both offer a wide variety of
values, many of which are probably meaningless to most users, but may be useful
for some. So you may chose which values to collect, but if you don't, some
reasonable defaults will be collected.

  <Plugin "powerdns">
    <Server "server_name">
      Collect "latency"
      Collect "udp-answers" "udp-queries"
      Socket "/var/run/pdns.controlsocket"
    </Server>
    <Recursor "recursor_name">
      Collect "questions"
      Collect "cache-hits" "cache-misses"
      Socket "/var/run/pdns_recursor.controlsocket"
    </Recursor>
    LocalSocket "/opt/collectd/var/run/collectd-powerdns"
  </Plugin>

=over 4

=item B<Server> and B<Recursor> block

The B<Server> block defines one authoritative server to query, the B<Recursor>
does the same for an recursing server. The possible options in both blocks are
the same, though. The argument defines a name for the serverE<nbsp>/ recursor
and is required.

=over 4

=item B<Collect> I<Field>

Using the B<Collect> statement you can select which values to collect. Here,
you specify the name of the values as used by the PowerDNS servers, e.E<nbsp>g.
C<dlg-only-drops>, C<answers10-100>.

The method of getting the values differs for B<Server> and B<Recursor> blocks:
When querying the server a C<SHOW *> command is issued in any case, because
that's the only way of getting multiple values out of the server at once.
collectd then picks out the values you have selected. When querying the
recursor, a command is generated to query exactly these values. So if you
specify invalid fields when querying the recursor, a syntax error may be
returned by the daemon and collectd may not collect any values at all.

If no B<Collect> statement is given, the following B<Server> values will be
collected:

=over 4

=item latency

=item packetcache-hit

=item packetcache-miss

=item packetcache-size

=item query-cache-hit

=item query-cache-miss

=item recursing-answers

=item recursing-questions

=item tcp-answers

=item tcp-queries

=item udp-answers

=item udp-queries

=back

The following B<Recursor> values will be collected by default:

=over 4

=item noerror-answers

=item nxdomain-answers

=item servfail-answers

=item sys-msec

=item user-msec

=item qa-latency

=item cache-entries

=item cache-hits

=item cache-misses

=item questions

=back

Please note that up to that point collectd doesn't know what values are
available on the server and values that are added do not need a change of the
mechanism so far. However, the values must be mapped to collectd's naming
scheme, which is done using a lookup table that lists all known values. If
values are added in the future and collectd does not know about them, you will
get an error much like this:

  powerdns plugin: submit: Not found in lookup table: foobar = 42

In this case please file a bug report with the collectd team.

=item B<Socket> I<Path>

Configures the path to the UNIX domain socket to be used when connecting to the
daemon. By default C<${localstatedir}/run/pdns.controlsocket> will be used for
an authoritative server and C<${localstatedir}/run/pdns_recursor.controlsocket>
will be used for the recursor.

=back

=item B<LocalSocket> I<Path>

Querying the recursor is done using UDP. When using UDP over UNIX domain
sockets, the client socket needs a name in the file system, too. You can set
this local name to I<Path> using the B<LocalSocket> option. The default is
C<I<prefix>/var/run/collectd-powerdns>.

=back

=head2 Plugin C<processes>

=over 4

=item B<Process> I<Name>

Select more detailed statistics of processes matching this name. The statistics
collected for these selected processes are size of the resident segment size
(RSS), user- and system-time used, number of processes and number of threads,
io data (where available) and minor and major pagefaults.

=item B<ProcessMatch> I<name> I<regex>

Similar to the B<Process> option this allows to select more detailed
statistics of processes matching the specified I<regex> (see L<regex(7)> for
details). The statistics of all matching processes are summed up and
dispatched to the daemon using the specified I<name> as an identifier. This
allows to "group" several processes together. I<name> must not contain
slashes.

=back

=head2 Plugin C<protocols>

Collects a lot of information about various network protocols, such as I<IP>,
I<TCP>, I<UDP>, etc.

Available configuration options:

=over 4

=item B<Value> I<Selector>

Selects whether or not to select a specific value. The string being matched is
of the form "I<Protocol>:I<ValueName>", where I<Protocol> will be used as the
plugin instance and I<ValueName> will be used as type instance. An example of
the string being used would be C<Tcp:RetransSegs>.

You can use regular expressions to match a large number of values with just one
configuration option. To select all "extended" I<TCP> values, you could use the
following statement:

  Value "/^TcpExt:/"

Whether only matched values are selected or all matched values are ignored
depends on the B<IgnoreSelected>. By default, only matched values are selected.
If no value is configured at all, all values will be selected.

=item B<IgnoreSelected> B<true>|B<false>

If set to B<true>, inverts the selection made by B<Value>, i.E<nbsp>e. all
matching values will be ignored.

=back

=head2 Plugin C<python>

This plugin embeds a Python-interpreter into collectd and provides an interface
to collectd's plugin system. See L<collectd-python(5)> for its documentation.

=head2 Plugin C<routeros>

The C<routeros> plugin connects to a device running I<RouterOS>, the
Linux-based operating system for routers by I<MikroTik>. The plugin uses
I<librouteros> to connect and reads information about the interfaces and
wireless connections of the device. The configuration supports querying
multiple routers:

  <Plugin "routeros">
    <Router>
      Host "router0.example.com"
      User "collectd"
      Password "secr3t"
      CollectInterface true
      CollectCPULoad true
      CollectMemory true
    </Router>
    <Router>
      Host "router1.example.com"
      User "collectd"
      Password "5ecret"
      CollectInterface true
      CollectRegistrationTable true
      CollectDF true
      CollectDisk true
    </Router>
  </Plugin>

As you can see above, the configuration of the I<routeros> plugin consists of
one or more B<E<lt>RouterE<gt>> blocks. Within each block, the following
options are understood:

=over 4

=item B<Host> I<Host>

Hostname or IP-address of the router to connect to.

=item B<Port> I<Port>

Port name or port number used when connecting. If left unspecified, the default
will be chosen by I<librouteros>, currently "8728". This option expects a
string argument, even when a numeric port number is given.

=item B<User> I<User>

Use the user name I<User> to authenticate. Defaults to "admin".

=item B<Password> I<Password>

Set the password used to authenticate.

=item B<CollectInterface> B<true>|B<false>

When set to B<true>, interface statistics will be collected for all interfaces
present on the device. Defaults to B<false>.

=item B<CollectRegistrationTable> B<true>|B<false>

When set to B<true>, information about wireless LAN connections will be
collected. Defaults to B<false>.

=item B<CollectCPULoad> B<true>|B<false>

When set to B<true>, information about the CPU usage will be collected. The
number is a dimensionless value where zero indicates no CPU usage at all.
Defaults to B<false>.

=item B<CollectMemory> B<true>|B<false>

When enabled, the amount of used and free memory will be collected. How used
memory is calculated is unknown, for example whether or not caches are counted
as used space.
Defaults to B<false>.

=item B<CollectDF> B<true>|B<false>

When enabled, the amount of used and free disk space will be collected.
Defaults to B<false>.

=item B<CollectDisk> B<true>|B<false>

When enabled, the number of sectors written and bad blocks will be collected.
Defaults to B<false>.

=back

=head2 Plugin C<redis>

The I<Redis plugin> connects to one or more Redis servers and gathers
information about each server's state. For each server there is a I<Node> block
which configures the connection parameters for this node.

  <Plugin redis>
    <Node "example">
        Host "localhost"
        Port "6379"
        Timeout 2000
    </Node>
  </Plugin>

The information shown in the synopsis above is the I<default configuration>
which is used by the plugin if no configuration is present.

=over 4

=item B<Node> I<Nodename>

The B<Node> block identifies a new Redis node, that is a new Redis instance
running in an specified host and port. The name for node is a canonical
identifier which is used as I<plugin instance>. It is limited to
64E<nbsp>characters in length.

=item B<Host> I<Hostname>

The B<Host> option is the hostname or IP-address where the Redis instance is
running on.

=item B<Port> I<Port>

The B<Port> option is the TCP port on which the Redis instance accepts
connections. Either a service name of a port number may be given. Please note
that numerical port numbers must be given as a string, too.

=item B<Password> I<Password>

Use I<Password> to authenticate when connecting to I<Redis>.

=item B<Timeout> I<Timeout in miliseconds>

The B<Timeout> option set the socket timeout for node response. Since the Redis
read function is blocking, you should keep this value as low as possible. Keep
in mind that the sum of all B<Timeout> values for all B<Nodes> should be lower
than B<Interval> defined globally.

=back

=head2 Plugin C<rrdcached>

The C<rrdcached> plugin uses the RRDtool accelerator daemon, L<rrdcached(1)>,
to store values to RRD files in an efficient manner. The combination of the
C<rrdcached> B<plugin> and the C<rrdcached> B<daemon> is very similar to the
way the C<rrdtool> plugin works (see below). The added abstraction layer
provides a number of benefits, though: Because the cache is not within
C<collectd> anymore, it does not need to be flushed when C<collectd> is to be
restarted. This results in much shorter (if any) gaps in graphs, especially
under heavy load. Also, the C<rrdtool> command line utility is aware of the
daemon so that it can flush values to disk automatically when needed. This
allows to integrate automated flushing of values into graphing solutions much
more easily.

There are disadvantages, though: The daemon may reside on a different host, so
it may not be possible for C<collectd> to create the appropriate RRD files
anymore. And even if C<rrdcached> runs on the same host, it may run in a
different base directory, so relative paths may do weird stuff if you're not
careful.

So the B<recommended configuration> is to let C<collectd> and C<rrdcached> run
on the same host, communicating via a UNIX domain socket. The B<DataDir>
setting should be set to an absolute path, so that a changed base directory
does not result in RRD files being createdE<nbsp>/ expected in the wrong place.

=over 4

=item B<DaemonAddress> I<Address>

Address of the daemon as understood by the C<rrdc_connect> function of the RRD
library. See L<rrdcached(1)> for details. Example:

  <Plugin "rrdcached">
    DaemonAddress "unix:/var/run/rrdcached.sock"
  </Plugin>

=item B<DataDir> I<Directory>

Set the base directory in which the RRD files reside. If this is a relative
path, it is relative to the working base directory of the C<rrdcached> daemon!
Use of an absolute path is recommended.

=item B<CreateFiles> B<true>|B<false>

Enables or disables the creation of RRD files. If the daemon is not running
locally, or B<DataDir> is set to a relative path, this will not work as
expected. Default is B<true>.

=item B<StepSize> I<Seconds>

B<Force> the stepsize of newly created RRD-files. Ideally (and per default)
this setting is unset and the stepsize is set to the interval in which the data
is collected. Do not use this option unless you absolutely have to for some
reason. Setting this option may cause problems with the C<snmp plugin>, the
C<exec plugin> or when the daemon is set up to receive data from other hosts.

=item B<HeartBeat> I<Seconds>

B<Force> the heartbeat of newly created RRD-files. This setting should be unset
in which case the heartbeat is set to twice the B<StepSize> which should equal
the interval in which data is collected. Do not set this option unless you have
a very good reason to do so.

=item B<RRARows> I<NumRows>

The C<rrdtool plugin> calculates the number of PDPs per CDP based on the
B<StepSize>, this setting and a timespan. This plugin creates RRD-files with
three times five RRAs, i. e. five RRAs with the CFs B<MIN>, B<AVERAGE>, and
B<MAX>. The five RRAs are optimized for graphs covering one hour, one day, one
week, one month, and one year.

So for each timespan, it calculates how many PDPs need to be consolidated into
one CDP by calculating:
  number of PDPs = timespan / (stepsize * rrarows)

Bottom line is, set this no smaller than the width of you graphs in pixels. The
default is 1200.

=item B<RRATimespan> I<Seconds>

Adds an RRA-timespan, given in seconds. Use this option multiple times to have
more then one RRA. If this option is never used, the built-in default of (3600,
86400, 604800, 2678400, 31622400) is used.

For more information on how RRA-sizes are calculated see B<RRARows> above.

=item B<XFF> I<Factor>

Set the "XFiles Factor". The default is 0.1. If unsure, don't set this option.
I<Factor> must be in the range C<[0.0-1.0)>, i.e. between zero (inclusive) and
one (exclusive).

=back

=head2 Plugin C<rrdtool>

You can use the settings B<StepSize>, B<HeartBeat>, B<RRARows>, and B<XFF> to
fine-tune your RRD-files. Please read L<rrdcreate(1)> if you encounter problems
using these settings. If you don't want to dive into the depths of RRDtool, you
can safely ignore these settings.

=over 4

=item B<DataDir> I<Directory>

Set the directory to store RRD-files under. Per default RRD-files are generated
beneath the daemon's working directory, i.E<nbsp>e. the B<BaseDir>.

=item B<StepSize> I<Seconds>

B<Force> the stepsize of newly created RRD-files. Ideally (and per default)
this setting is unset and the stepsize is set to the interval in which the data
is collected. Do not use this option unless you absolutely have to for some
reason. Setting this option may cause problems with the C<snmp plugin>, the
C<exec plugin> or when the daemon is set up to receive data from other hosts.

=item B<HeartBeat> I<Seconds>

B<Force> the heartbeat of newly created RRD-files. This setting should be unset
in which case the heartbeat is set to twice the B<StepSize> which should equal
the interval in which data is collected. Do not set this option unless you have
a very good reason to do so.

=item B<RRARows> I<NumRows>

The C<rrdtool plugin> calculates the number of PDPs per CDP based on the
B<StepSize>, this setting and a timespan. This plugin creates RRD-files with
three times five RRAs, i. e. five RRAs with the CFs B<MIN>, B<AVERAGE>, and
B<MAX>. The five RRAs are optimized for graphs covering one hour, one day, one
week, one month, and one year.

So for each timespan, it calculates how many PDPs need to be consolidated into
one CDP by calculating:
  number of PDPs = timespan / (stepsize * rrarows)

Bottom line is, set this no smaller than the width of you graphs in pixels. The
default is 1200.

=item B<RRATimespan> I<Seconds>

Adds an RRA-timespan, given in seconds. Use this option multiple times to have
more then one RRA. If this option is never used, the built-in default of (3600,
86400, 604800, 2678400, 31622400) is used.

For more information on how RRA-sizes are calculated see B<RRARows> above.

=item B<XFF> I<Factor>

Set the "XFiles Factor". The default is 0.1. If unsure, don't set this option.
I<Factor> must be in the range C<[0.0-1.0)>, i.e. between zero (inclusive) and
one (exclusive).

=item B<CacheFlush> I<Seconds>

When the C<rrdtool> plugin uses a cache (by setting B<CacheTimeout>, see below)
it writes all values for a certain RRD-file if the oldest value is older than
(or equal to) the number of seconds specified. If some RRD-file is not updated
anymore for some reason (the computer was shut down, the network is broken,
etc.) some values may still be in the cache. If B<CacheFlush> is set, then the
entire cache is searched for entries older than B<CacheTimeout> seconds and
written to disk every I<Seconds> seconds. Since this is kind of expensive and
does nothing under normal circumstances, this value should not be too small.
900 seconds might be a good value, though setting this to 7200 seconds doesn't
normally do much harm either.

=item B<CacheTimeout> I<Seconds>

If this option is set to a value greater than zero, the C<rrdtool plugin> will
save values in a cache, as described above. Writing multiple values at once
reduces IO-operations and thus lessens the load produced by updating the files.
The trade off is that the graphs kind of "drag behind" and that more memory is
used.

=item B<WritesPerSecond> I<Updates>

When collecting many statistics with collectd and the C<rrdtool> plugin, you
will run serious performance problems. The B<CacheFlush> setting and the
internal update queue assert that collectd continues to work just fine even
under heavy load, but the system may become very unresponsive and slow. This is
a problem especially if you create graphs from the RRD files on the same
machine, for example using the C<graph.cgi> script included in the
C<contrib/collection3/> directory.

This setting is designed for very large setups. Setting this option to a value
between 25 and 80 updates per second, depending on your hardware, will leave
the server responsive enough to draw graphs even while all the cached values
are written to disk. Flushed values, i.E<nbsp>e. values that are forced to disk
by the B<FLUSH> command, are B<not> effected by this limit. They are still
written as fast as possible, so that web frontends have up to date data when
generating graphs.

For example: If you have 100,000 RRD files and set B<WritesPerSecond> to 30
updates per second, writing all values to disk will take approximately
56E<nbsp>minutes. Together with the flushing ability that's integrated into
"collection3" you'll end up with a responsive and fast system, up to date
graphs and basically a "backup" of your values every hour.

=item B<RandomTimeout> I<Seconds>

When set, the actual timeout for each value is chosen randomly between
I<CacheTimeout>-I<RandomTimeout> and I<CacheTimeout>+I<RandomTimeout>. The
intention is to avoid high load situations that appear when many values timeout
at the same time. This is especially a problem shortly after the daemon starts,
because all values were added to the internal cache at roughly the same time.

=back

=head2 Plugin C<sensors>

The I<Sensors plugin> uses B<lm_sensors> to retrieve sensor-values. This means
that all the needed modules have to be loaded and lm_sensors has to be
configured (most likely by editing F</etc/sensors.conf>. Read
L<sensors.conf(5)> for details.

The B<lm_sensors> homepage can be found at
L<http://secure.netroedge.com/~lm78/>.

=over 4

=item B<SensorConfigFile> I<File>

Read the I<lm_sensors> configuration from I<File>. When unset (recommended),
the library's default will be used.

=item B<Sensor> I<chip-bus-address/type-feature>

Selects the name of the sensor which you want to collect or ignore, depending
on the B<IgnoreSelected> below. For example, the option "B<Sensor>
I<it8712-isa-0290/voltage-in1>" will cause collectd to gather data for the
voltage sensor I<in1> of the I<it8712> on the isa bus at the address 0290.

=item B<IgnoreSelected> I<true>|I<false>

If no configuration if given, the B<sensors>-plugin will collect data from all
sensors. This may not be practical, especially for uninteresting sensors.
Thus, you can use the B<Sensor>-option to pick the sensors you're interested
in. Sometimes, however, it's easier/preferred to collect all sensors I<except> a
few ones. This option enables you to do that: By setting B<IgnoreSelected> to
I<true> the effect of B<Sensor> is inverted: All selected sensors are ignored
and all other sensors are collected.

=back

=head2 Plugin C<snmp>

Since the configuration of the C<snmp plugin> is a little more complicated than
other plugins, its documentation has been moved to an own manpage,
L<collectd-snmp(5)>. Please see there for details.

=head2 Plugin C<swap>

The I<Swap plugin> collects information about used and available swap space. On
I<Linux> and I<Solaris>, the following options are available:

=over 4

=item B<ReportByDevice> B<false>|B<true>

Configures how to report physical swap devices. If set to B<false> (the
default), the summary over all swap devices is reported only, i.e. the globally
used and available space over all devices. If B<true> is configured, the used
and available space of each device will be reported separately.

This option is only available if the I<Swap plugin> can read C</proc/swaps>
(under Linux) or use the L<swapctl(2)> mechanism (under I<Solaris>).

=item B<ReportBytes> B<false>|B<true>

When enabled, the I<swap I/O> is reported in bytes. When disabled, the default,
I<swap I/O> is reported in pages. This option is available under Linux only.

=back

=head2 Plugin C<syslog>

=over 4

=item B<LogLevel> B<debug|info|notice|warning|err>

Sets the log-level. If, for example, set to B<notice>, then all events with
severity B<notice>, B<warning>, or B<err> will be submitted to the
syslog-daemon.

Please note that B<debug> is only available if collectd has been compiled with
debugging support.

=item B<NotifyLevel> B<OKAY>|B<WARNING>|B<FAILURE>

Controls which notifications should be sent to syslog. The default behaviour is
not to send any. Less severe notifications always imply logging more severe
notifications: Setting this to B<OKAY> means all notifications will be sent to
syslog, setting this to B<WARNING> will send B<WARNING> and B<FAILURE>
notifications but will dismiss B<OKAY> notifications. Setting this option to
B<FAILURE> will only send failures to syslog.

=back

=head2 Plugin C<table>

The C<table plugin> provides generic means to parse tabular data and dispatch
user specified values. Values are selected based on column numbers. For
example, this plugin may be used to get values from the Linux L<proc(5)>
filesystem or CSV (comma separated values) files.

  <Plugin table>
    <Table "/proc/slabinfo">
      Instance "slabinfo"
      Separator " "
      <Result>
        Type gauge
        InstancePrefix "active_objs"
        InstancesFrom 0
        ValuesFrom 1
      </Result>
      <Result>
        Type gauge
        InstancePrefix "objperslab"
        InstancesFrom 0
        ValuesFrom 4
      </Result>
    </Table>
  </Plugin>

The configuration consists of one or more B<Table> blocks, each of which
configures one file to parse. Within each B<Table> block, there are one or
more B<Result> blocks, which configure which data to select and how to
interpret it.

The following options are available inside a B<Table> block:

=over 4

=item B<Instance> I<instance>

If specified, I<instance> is used as the plugin instance. So, in the above
example, the plugin name C<table-slabinfo> would be used. If omitted, the
filename of the table is used instead, with all special characters replaced
with an underscore (C<_>).

=item B<Separator> I<string>

Any character of I<string> is interpreted as a delimiter between the different
columns of the table. A sequence of two or more contiguous delimiters in the
table is considered to be a single delimiter, i.E<nbsp>e. there cannot be any
empty columns. The plugin uses the L<strtok_r(3)> function to parse the lines
of a table - see its documentation for more details. This option is mandatory.

A horizontal tab, newline and carriage return may be specified by C<\\t>,
C<\\n> and C<\\r> respectively. Please note that the double backslashes are
required because of collectd's config parsing.

=back

The following options are available inside a B<Result> block:

=over 4

=item B<Type> I<type>

Sets the type used to dispatch the values to the daemon. Detailed information
about types and their configuration can be found in L<types.db(5)>. This
option is mandatory.

=item B<InstancePrefix> I<prefix>

If specified, prepend I<prefix> to the type instance. If omitted, only the
B<InstancesFrom> option is considered for the type instance.

=item B<InstancesFrom> I<column0> [I<column1> ...]

If specified, the content of the given columns (identified by the column
number starting at zero) will be used to create the type instance for each
row. Multiple values (and the instance prefix) will be joined together with
dashes (I<->) as separation character. If omitted, only the B<InstancePrefix>
option is considered for the type instance.

The plugin itself does not check whether or not all built instances are
different. It’s your responsibility to assure that each is unique. This is
especially true, if you do not specify B<InstancesFrom>: B<You> have to make
sure that the table only contains one row.

If neither B<InstancePrefix> nor B<InstancesFrom> is given, the type instance
will be empty.

=item B<ValuesFrom> I<column0> [I<column1> ...]

Specifies the columns (identified by the column numbers starting at zero)
whose content is used as the actual data for the data sets that are dispatched
to the daemon. How many such columns you need is determined by the B<Type>
setting above. If you specify too many or not enough columns, the plugin will
complain about that and no data will be submitted to the daemon. The plugin
uses L<strtoll(3)> and L<strtod(3)> to parse counter and gauge values
respectively, so anything supported by those functions is supported by the
plugin as well. This option is mandatory.

=back

=head2 Plugin C<tail>

The C<tail plugin> follows logfiles, just like L<tail(1)> does, parses
each line and dispatches found values. What is matched can be configured by the
user using (extended) regular expressions, as described in L<regex(7)>.

  <Plugin "tail">
    <File "/var/log/exim4/mainlog">
      Instance "exim"
      <Match>
        Regex "S=([1-9][0-9]*)"
        DSType "CounterAdd"
        Type "ipt_bytes"
        Instance "total"
      </Match>
      <Match>
        Regex "\\<R=local_user\\>"
        ExcludeRegex "\\<R=local_user\\>.*mail_spool defer"
        DSType "CounterInc"
        Type "counter"
        Instance "local_user"
      </Match>
    </File>
  </Plugin>

The config consists of one or more B<File> blocks, each of which configures one
logfile to parse. Within each B<File> block, there are one or more B<Match>
blocks, which configure a regular expression to search for.

The B<Instance> option in the B<File> block may be used to set the plugin
instance. So in the above example the plugin name C<tail-foo> would be used.
This plugin instance is for all B<Match> blocks that B<follow> it, until the
next B<Instance> option. This way you can extract several plugin instances from
one logfile, handy when parsing syslog and the like.

Each B<Match> block has the following options to describe how the match should
be performed:

=over 4

=item B<Regex> I<regex>

Sets the regular expression to use for matching against a line. The first
subexpression has to match something that can be turned into a number by
L<strtoll(3)> or L<strtod(3)>, depending on the value of C<CounterAdd>, see
below. Because B<extended> regular expressions are used, you do not need to use
backslashes for subexpressions! If in doubt, please consult L<regex(7)>. Due to
collectd's config parsing you need to escape backslashes, though. So if you
want to match literal parentheses you need to do the following:

  Regex "SPAM \\(Score: (-?[0-9]+\\.[0-9]+)\\)"

=item B<ExcludeRegex> I<regex>

Sets an optional regular expression to use for excluding lines from the match.
An example which excludes all connections from localhost from the match:

  ExcludeRegex "127\\.0\\.0\\.1"

=item B<DSType> I<Type>

Sets how the values are cumulated. I<Type> is one of:

=over 4

=item B<GaugeAverage>

Calculate the average.

=item B<GaugeMin>

Use the smallest number only.

=item B<GaugeMax>

Use the greatest number only.

=item B<GaugeLast>

Use the last number found.

=item B<CounterSet>

=item B<DeriveSet>

=item B<AbsoluteSet>

The matched number is a counter. Simply I<sets> the internal counter to this
value. Variants exist for C<COUNTER>, C<DERIVE>, and C<ABSOLUTE> data sources.

=item B<CounterAdd>

=item B<DeriveAdd>

Add the matched value to the internal counter. In case of B<DeriveAdd>, the
matched number may be negative, which will effectively subtract from the
internal counter.

=item B<CounterInc>

=item B<DeriveInc>

Increase the internal counter by one. These B<DSType> are the only ones that do
not use the matched subexpression, but simply count the number of matched
lines. Thus, you may use a regular expression without submatch in this case.

=back

As you'd expect the B<Gauge*> types interpret the submatch as a floating point
number, using L<strtod(3)>. The B<Counter*> and B<AbsoluteSet> types interpret
the submatch as an unsigned integer using L<strtoull(3)>. The B<Derive*> types
interpret the submatch as a signed integer using L<strtoll(3)>. B<CounterInc>
and B<DeriveInc> do not use the submatch at all and it may be omitted in this
case.

=item B<Type> I<Type>

Sets the type used to dispatch this value. Detailed information about types and
their configuration can be found in L<types.db(5)>.

=item B<Instance> I<TypeInstance>

This optional setting sets the type instance to use.

=back

=head2 Plugin C<teamspeak2>

The C<teamspeak2 plugin> connects to the query port of a teamspeak2 server and
polls interesting global and virtual server data. The plugin can query only one
physical server but unlimited virtual servers. You can use the following
options to configure it:

=over 4

=item B<Host> I<hostname/ip>

The hostname or ip which identifies the physical server.
Default: 127.0.0.1

=item B<Port> I<port>

The query port of the physical server. This needs to be a string.
Default: "51234"

=item B<Server> I<port>

This option has to be added once for every virtual server the plugin should
query. If you want to query the virtual server on port 8767 this is what the
option would look like:

  Server "8767"

This option, although numeric, needs to be a string, i.E<nbsp>e. you B<must>
use quotes around it! If no such statement is given only global information
will be collected.

=back

=head2 Plugin C<ted>

The I<TED> plugin connects to a device of "The Energy Detective", a device to
measure power consumption. These devices are usually connected to a serial
(RS232) or USB port. The plugin opens a configured device and tries to read the
current energy readings. For more information on TED, visit
L<http://www.theenergydetective.com/>.

Available configuration options:

=over 4

=item B<Device> I<Path>

Path to the device on which TED is connected. collectd will need read and write
permissions on that file.

Default: B</dev/ttyUSB0>

=item B<Retries> I<Num>

Apparently reading from TED is not that reliable. You can therefore configure a
number of retries here. You only configure the I<retries> here, to if you
specify zero, one reading will be performed (but no retries if that fails); if
you specify three, a maximum of four readings are performed. Negative values
are illegal.

Default: B<0>

=back

=head2 Plugin C<tcpconns>

The C<tcpconns plugin> counts the number of currently established TCP
connections based on the local port and/or the remote port. Since there may be
a lot of connections the default if to count all connections with a local port,
for which a listening socket is opened. You can use the following options to
fine-tune the ports you are interested in:

=over 4

=item B<ListeningPorts> I<true>|I<false>

If this option is set to I<true>, statistics for all local ports for which a
listening socket exists are collected. The default depends on B<LocalPort> and
B<RemotePort> (see below): If no port at all is specifically selected, the
default is to collect listening ports. If specific ports (no matter if local or
remote ports) are selected, this option defaults to I<false>, i.E<nbsp>e. only
the selected ports will be collected unless this option is set to I<true>
specifically.

=item B<LocalPort> I<Port>

Count the connections to a specific local port. This can be used to see how
many connections are handled by a specific daemon, e.E<nbsp>g. the mailserver.
You have to specify the port in numeric form, so for the mailserver example
you'd need to set B<25>.

=item B<RemotePort> I<Port>

Count the connections to a specific remote port. This is useful to see how
much a remote service is used. This is most useful if you want to know how many
connections a local service has opened to remote services, e.E<nbsp>g. how many
connections a mail server or news server has to other mail or news servers, or
how many connections a web proxy holds to web servers. You have to give the
port in numeric form.

=back

=head2 Plugin C<thermal>

=over 4

=item B<ForceUseProcfs> I<true>|I<false>

By default, the I<Thermal plugin> tries to read the statistics from the Linux
C<sysfs> interface. If that is not available, the plugin falls back to the
C<procfs> interface. By setting this option to I<true>, you can force the
plugin to use the latter. This option defaults to I<false>.

=item B<Device> I<Device>

Selects the name of the thermal device that you want to collect or ignore,
depending on the value of the B<IgnoreSelected> option. This option may be
used multiple times to specify a list of devices.

=item B<IgnoreSelected> I<true>|I<false>

Invert the selection: If set to true, all devices B<except> the ones that
match the device names specified by the B<Device> option are collected. By
default only selected devices are collected if a selection is made. If no
selection is configured at all, B<all> devices are selected.

=back

=head2 Plugin C<threshold>

The I<Threshold plugin> checks values collected or received by I<collectd>
against a configurable I<threshold> and issues I<notifications> if values are
out of bounds.

Documentation for this plugin is available in the L<collectd-threshold(5)>
manual page.

=head2 Plugin C<tokyotyrant>

The I<TokyoTyrant plugin> connects to a TokyoTyrant server and collects a
couple metrics: number of records, and database size on disk.

=over 4

=item B<Host> I<Hostname/IP>

The hostname or ip which identifies the server.
Default: B<127.0.0.1>

=item B<Port> I<Service/Port>

The query port of the server. This needs to be a string, even if the port is
given in its numeric form.
Default: B<1978>

=back

=head2 Plugin C<unixsock>

=over 4

=item B<SocketFile> I<Path>

Sets the socket-file which is to be created.

=item B<SocketGroup> I<Group>

If running as root change the group of the UNIX-socket after it has been
created. Defaults to B<collectd>.

=item B<SocketPerms> I<Permissions>

Change the file permissions of the UNIX-socket after it has been created. The
permissions must be given as a numeric, octal value as you would pass to
L<chmod(1)>. Defaults to B<0770>.

=item B<DeleteSocket> B<false>|B<true>

If set to B<true>, delete the socket file before calling L<bind(2)>, if a file
with the given name already exists. If I<collectd> crashes a socket file may be
left over, preventing the daemon from opening a new socket when restarted.
Since this is potentially dangerous, this defaults to B<false>.

=back

=head2 Plugin C<uuid>

This plugin, if loaded, causes the Hostname to be taken from the machine's
UUID. The UUID is a universally unique designation for the machine, usually
taken from the machine's BIOS. This is most useful if the machine is running in
a virtual environment such as Xen, in which case the UUID is preserved across
shutdowns and migration.

The following methods are used to find the machine's UUID, in order:

=over 4

=item

Check I</etc/uuid> (or I<UUIDFile>).

=item

Check for UUID from HAL (L<http://www.freedesktop.org/wiki/Software/hal>) if
present.

=item

Check for UUID from C<dmidecode> / SMBIOS.

=item

Check for UUID from Xen hypervisor.

=back

If no UUID can be found then the hostname is not modified.

=over 4

=item B<UUIDFile> I<Path>

Take the UUID from the given file (default I</etc/uuid>).

=back

=head2 Plugin C<varnish>

The Varnish plugin collects information about Varnish, an HTTP accelerator.

=over 4

=item B<CollectCache> B<true>|B<false>

Cache hits and misses. True by default.

=item B<CollectConnections> B<true>|B<false>

Number of client connections received, accepted and dropped. True by default.

=item B<CollectBackend> B<true>|B<false>

Back-end connection statistics, such as successful, reused,
and closed connections. True by default.

=item B<CollectSHM> B<true>|B<false>

Statistics about the shared memory log, a memory region to store
log messages which is flushed to disk when full. True by default.

=item B<CollectESI> B<true>|B<false>

Edge Side Includes (ESI) parse statistics. False by default.

=item B<CollectFetch> B<true>|B<false>

Statistics about fetches (HTTP requests sent to the backend). False by default.

=item B<CollectHCB> B<true>|B<false>

Inserts and look-ups in the crit bit tree based hash. Look-ups are
divided into locked and unlocked look-ups. False by default.

=item B<CollectSMA> B<true>|B<false>

malloc or umem (umem_alloc(3MALLOC) based) storage statistics.
The umem storage component is Solaris specific. False by default.

=item B<CollectSMS> B<true>|B<false>

synth (synthetic content) storage statistics. This storage
component is used internally only. False by default.

=item B<CollectSM> B<true>|B<false>

file (memory mapped file) storage statistics. False by default.

=item B<CollectTotals> B<true>|B<false>

Collects overview counters, such as the number of sessions created,
the number of requests and bytes transferred. False by default.

=item B<CollectWorkers> B<true>|B<false>

Collect statistics about worker threads. False by default.

=back

=head2 Plugin C<vmem>

The C<vmem> plugin collects information about the usage of virtual memory.
Since the statistics provided by the Linux kernel are very detailed, they are
collected very detailed. However, to get all the details, you have to switch
them on manually. Most people just want an overview over, such as the number of
pages read from swap space.

=over 4

=item B<Verbose> B<true>|B<false>

Enables verbose collection of information. This will start collecting page
"actions", e.E<nbsp>g. page allocations, (de)activations, steals and so on.
Part of these statistics are collected on a "per zone" basis.

=back

=head2 Plugin C<vserver>

This plugin doesn't have any options. B<VServer> support is only available for
Linux. It cannot yet be found in a vanilla kernel, though. To make use of this
plugin you need a kernel that has B<VServer> support built in, i.E<nbsp>e. you
need to apply the patches and compile your own kernel, which will then provide
the F</proc/virtual> filesystem that is required by this plugin.

The B<VServer> homepage can be found at L<http://linux-vserver.org/>.

B<Note>: The traffic collected by this plugin accounts for the amount of
traffic passing a socket which might be a lot less than the actual on-wire
traffic (e.E<nbsp>g. due to headers and retransmission). If you want to
collect on-wire traffic you could, for example, use the logging facilities of
iptables to feed data for the guest IPs into the iptables plugin.

=head2 Plugin C<write_graphite>

The C<write_graphite> plugin writes data to I<Graphite>, an open-source metrics
storage and graphing project. The plugin connects to I<Carbon>, the data layer
of I<Graphite>, and sends data via the "line based" protocol (per default using
portE<nbsp>2003). The data will be sent in blocks of at most 1428 bytes to
minimize the number of network packets.

Synopsis:

 <Plugin write_graphite>
   <Carbon>
     Host "localhost"
     Port "2003"
     Prefix "collectd"
   </Carbon>
 </Plugin>

=over 4

=item B<Host> I<Address>

Hostname or address to connect to. Defaults to C<localhost>.

=item B<Port> I<Service>

Service name or port number to connect to. Defaults to C<2003>.

=item B<Prefix> I<String>

When set, I<String> is added in front of the host name. Dots and whitespace are
I<not> escaped in this string (see B<EscapeCharacter> below).

=item B<Postfix> I<String>

When set, I<String> is appended to the host name. Dots and whitespace are
I<not> escaped in this string (see B<EscapeCharacter> below).

=item B<EscapeCharacter> I<Char>

I<Carbon> uses the dot (C<.>) as escape character and doesn't allow whitespace
in the identifier. The B<EscapeCharacter> option determines which character
dots, whitespace and control characters are replaced with. Defaults to
underscore (C<_>).

=item B<StoreRates> B<false>|B<true>

If set to B<true> (the default), convert counter values to rates. If set to
B<false> counter values are stored as is, i.E<nbsp>e. as an increasing integer
number.

=item B<SeparateInstances> B<false>|B<true>

If set to B<true>, the plugin instance and type instance will be in their own
path component, for example C<host.cpu.0.cpu.idle>. If set to B<false> (the
default), the plugin and plugin instance (and likewise the type and type
instance) are put into one component, for example C<host.cpu-0.cpu-idle>.

=item B<AlwaysAppendDS> B<false>|B<true>

If set the B<true>, append the name of the I<Data Source> (DS) to the "metric"
identifier. If set to B<false> (the default), this is only done when there is
more than one DS.

=back

=head2 Plugin C<write_mongodb>

The I<write_mongodb plugin> will send values to I<MongoDB>, a schema-less
NoSQL database.

B<Synopsis:>

 <Plugin "write_mongodb">
   <Node "default">
     Host "localhost"
     Port "27017"
     Timeout 1000
     StoreRates true
   </Node>
 </Plugin>

The plugin can send values to multiple instances of I<MongoDB> by specifying
one B<Node> block for each instance. Within the B<Node> blocks, the following
options are available:

=over 4

=item B<Host> I<Address>

Hostname or address to connect to. Defaults to C<localhost>.

=item B<Port> I<Service>

Service name or port number to connect to. Defaults to C<27017>.

=item B<Timeout> I<Timeout>

Set the timeout for each operation on I<MongoDB> to I<Timeout> milliseconds.
Setting this option to zero means no timeout, which is the default.

=item B<StoreRates> B<false>|B<true>

If set to B<true> (the default), convert counter values to rates. If set to
B<false> counter values are stored as is, i.e. as an increasing integer
number.

=back

=head2 Plugin C<write_http>

This output plugin submits values to an http server by POST them using the
PUTVAL plain-text protocol. Each destination you want to post data to needs to
have one B<URL> block, within which the destination can be configured further,
for example by specifying authentication data.

Synopsis:

 <Plugin "write_http">
   <URL "http://example.com/post-collectd">
     User "collectd"
     Password "weCh3ik0"
   </URL>
 </Plugin>

B<URL> blocks need one string argument which is used as the URL to which data
is posted. The following options are understood within B<URL> blocks.

=over 4

=item B<User> I<Username>

Optional user name needed for authentication.

=item B<Password> I<Password>

Optional password needed for authentication.

=item B<VerifyPeer> B<true>|B<false>

Enable or disable peer SSL certificate verification. See
L<http://curl.haxx.se/docs/sslcerts.html> for details. Enabled by default.

=item B<VerifyHost> B<true|false>

Enable or disable peer host name verification. If enabled, the plugin checks if
the C<Common Name> or a C<Subject Alternate Name> field of the SSL certificate
matches the host name provided by the B<URL> option. If this identity check
fails, the connection is aborted. Obviously, only works when connecting to a
SSL enabled server. Enabled by default.

=item B<CACert> I<File>

File that holds one or more SSL certificates. If you want to use HTTPS you will
possibly need this option. What CA certificates come bundled with C<libcurl>
and are checked by default depends on the distribution you use.

=item B<Format> B<Command>|B<JSON>

Format of the output to generate. If set to B<Command>, will create output that
is understood by the I<Exec> and I<UnixSock> plugins. When set to B<JSON>, will
create output in the I<JavaScript Object Notation> (JSON).

Defaults to B<Command>.

=item B<StoreRates> B<true|false>

If set to B<true>, convert counter values to rates. If set to B<false> (the
default) counter values are stored as is, i.E<nbsp>e. as an increasing integer
number.

=back

=head1 THRESHOLD CONFIGURATION

Starting with version C<4.3.0> collectd has support for B<monitoring>. By that
we mean that the values are not only stored or sent somewhere, but that they
are judged and, if a problem is recognized, acted upon. The only action
collectd takes itself is to generate and dispatch a "notification". Plugins can
register to receive notifications and perform appropriate further actions.

Since systems and what you expect them to do differ a lot, you can configure
B<thresholds> for your values freely. This gives you a lot of flexibility but
also a lot of responsibility.

Every time a value is out of range a notification is dispatched. This means
that the idle percentage of your CPU needs to be less then the configured
threshold only once for a notification to be generated. There's no such thing
as a moving average or similar - at least not now.

Also, all values that match a threshold are considered to be relevant or
"interesting". As a consequence collectd will issue a notification if they are
not received for B<Timeout> iterations. The B<Timeout> configuration option is
explained in section L<"GLOBAL OPTIONS">. If, for example, B<Timeout> is set to
"2" (the default) and some hosts sends it's CPU statistics to the server every
60 seconds, a notification will be dispatched after about 120 seconds. It may
take a little longer because the timeout is checked only once each B<Interval>
on the server.

When a value comes within range again or is received after it was missing, an
"OKAY-notification" is dispatched.

Here is a configuration example to get you started. Read below for more
information.

 <Threshold>
   <Type "foo">
     WarningMin    0.00
     WarningMax 1000.00
     FailureMin    0.00
     FailureMax 1200.00
     Invert false
     Instance "bar"
   </Type>

   <Plugin "interface">
     Instance "eth0"
     <Type "if_octets">
       FailureMax 10000000
       DataSource "rx"
     </Type>
   </Plugin>

   <Host "hostname">
     <Type "cpu">
       Instance "idle"
       FailureMin 10
     </Type>

     <Plugin "memory">
       <Type "memory">
         Instance "cached"
         WarningMin 100000000
       </Type>
     </Plugin>
   </Host>
 </Threshold>

There are basically two types of configuration statements: The C<Host>,
C<Plugin>, and C<Type> blocks select the value for which a threshold should be
configured. The C<Plugin> and C<Type> blocks may be specified further using the
C<Instance> option. You can combine the block by nesting the blocks, though
they must be nested in the above order, i.E<nbsp>e. C<Host> may contain either
C<Plugin> and C<Type> blocks, C<Plugin> may only contain C<Type> blocks and
C<Type> may not contain other blocks. If multiple blocks apply to the same
value the most specific block is used.

The other statements specify the threshold to configure. They B<must> be
included in a C<Type> block. Currently the following statements are recognized:

=over 4

=item B<FailureMax> I<Value>

=item B<WarningMax> I<Value>

Sets the upper bound of acceptable values. If unset defaults to positive
infinity. If a value is greater than B<FailureMax> a B<FAILURE> notification
will be created. If the value is greater than B<WarningMax> but less than (or
equal to) B<FailureMax> a B<WARNING> notification will be created.

=item B<FailureMin> I<Value>

=item B<WarningMin> I<Value>

Sets the lower bound of acceptable values. If unset defaults to negative
infinity. If a value is less than B<FailureMin> a B<FAILURE> notification will
be created. If the value is less than B<WarningMin> but greater than (or equal
to) B<FailureMin> a B<WARNING> notification will be created.

=item B<DataSource> I<DSName>

Some data sets have more than one "data source". Interesting examples are the
C<if_octets> data set, which has received (C<rx>) and sent (C<tx>) bytes and
the C<disk_ops> data set, which holds C<read> and C<write> operations. The
system load data set, C<load>, even has three data sources: C<shortterm>,
C<midterm>, and C<longterm>.

Normally, all data sources are checked against a configured threshold. If this
is undesirable, or if you want to specify different limits for each data
source, you can use the B<DataSource> option to have a threshold apply only to
one data source.

=item B<Invert> B<true>|B<false>

If set to B<true> the range of acceptable values is inverted, i.E<nbsp>e.
values between B<FailureMin> and B<FailureMax> (B<WarningMin> and
B<WarningMax>) are not okay. Defaults to B<false>.

=item B<Persist> B<true>|B<false>

Sets how often notifications are generated. If set to B<true> one notification
will be generated for each value that is out of the acceptable range. If set to
B<false> (the default) then a notification is only generated if a value is out
of range but the previous value was okay.

This applies to missing values, too: If set to B<true> a notification about a
missing value is generated once every B<Interval> seconds. If set to B<false>
only one such notification is generated until the value appears again.

=item B<Percentage> B<true>|B<false>

If set to B<true>, the minimum and maximum values given are interpreted as
percentage value, relative to the other data sources. This is helpful for
example for the "df" type, where you may want to issue a warning when less than
5E<nbsp>% of the total space is available. Defaults to B<false>.

=item B<Hits> I<Number>

Delay creating the notification until the threshold has been passed I<Number>
times. When a notification has been generated, or when a subsequent value is
inside the threshold, the counter is reset. If, for example, a value is
collected once every 10E<nbsp>seconds and B<Hits> is set to 3, a notification
will be dispatched at most once every 30E<nbsp>seconds.

This is useful when short bursts are not a problem. If, for example, 100% CPU
usage for up to a minute is normal (and data is collected every
10E<nbsp>seconds), you could set B<Hits> to B<6> to account for this.

=item B<Hysteresis> I<Number>

When set to non-zero, a hysteresis value is applied when checking minimum and
maximum bounds. This is useful for values that increase slowly and fluctuate a
bit while doing so. When these values come close to the threshold, they may
"flap", i.e. switch between failure / warning case and okay case repeatedly.

If, for example, the threshold is configures as

  WarningMax 100.0
  Hysteresis 1.0

then a I<Warning> notification is created when the value exceeds I<101> and the
corresponding I<Okay> notification is only created once the value falls below
I<99>, thus avoiding the "flapping".

=back

=head1 FILTER CONFIGURATION

Starting with collectd 4.6 there is a powerful filtering infrastructure
implemented in the daemon. The concept has mostly been copied from
I<ip_tables>, the packet filter infrastructure for Linux. We'll use a similar
terminology, so that users that are familiar with iptables feel right at home.

=head2 Terminology

The following are the terms used in the remainder of the filter configuration
documentation. For an ASCII-art schema of the mechanism, see
L<"General structure"> below.

=over 4

=item B<Match>

A I<match> is a criteria to select specific values. Examples are, of course, the
name of the value or it's current value.

Matches are implemented in plugins which you have to load prior to using the
match. The name of such plugins starts with the "match_" prefix.

=item B<Target>

A I<target> is some action that is to be performed with data. Such actions
could, for example, be to change part of the value's identifier or to ignore
the value completely.

Some of these targets are built into the daemon, see L<"Built-in targets">
below. Other targets are implemented in plugins which you have to load prior to
using the target. The name of such plugins starts with the "target_" prefix.

=item B<Rule>

The combination of any number of matches and at least one target is called a
I<rule>. The target actions will be performed for all values for which B<all>
matches apply. If the rule does not have any matches associated with it, the
target action will be performed for all values.

=item B<Chain>

A I<chain> is a list of rules and possibly default targets. The rules are tried
in order and if one matches, the associated target will be called. If a value
is handled by a rule, it depends on the target whether or not any subsequent
rules are considered or if traversal of the chain is aborted, see
L<"Flow control"> below. After all rules have been checked, the default targets
will be executed.

=back

=head2 General structure

The following shows the resulting structure:

 +---------+
 ! Chain   !
 +---------+
      !
      V
 +---------+  +---------+  +---------+  +---------+
 ! Rule    !->! Match   !->! Match   !->! Target  !
 +---------+  +---------+  +---------+  +---------+
      !
      V
 +---------+  +---------+  +---------+
 ! Rule    !->! Target  !->! Target  !
 +---------+  +---------+  +---------+
      !
      V
      :
      :
      !
      V
 +---------+  +---------+  +---------+
 ! Rule    !->! Match   !->! Target  !
 +---------+  +---------+  +---------+
      !
      V
 +---------+
 ! Default !
 ! Target  !
 +---------+

=head2 Flow control

There are four ways to control which way a value takes through the filter
mechanism:

=over 4

=item B<jump>

The built-in B<jump> target can be used to "call" another chain, i.E<nbsp>e.
process the value with another chain. When the called chain finishes, usually
the next target or rule after the jump is executed.

=item B<stop>

The stop condition, signaled for example by the built-in target B<stop>, causes
all processing of the value to be stopped immediately.

=item B<return>

Causes processing in the current chain to be aborted, but processing of the
value generally will continue. This means that if the chain was called via
B<Jump>, the next target or rule after the jump will be executed. If the chain
was not called by another chain, control will be returned to the daemon and it
may pass the value to another chain.

=item B<continue>

Most targets will signal the B<continue> condition, meaning that processing
should continue normally. There is no special built-in target for this
condition.

=back

=head2 Synopsis

The configuration reflects this structure directly:

 PostCacheChain "PostCache"
 <Chain "PostCache">
   <Rule "ignore_mysql_show">
     <Match "regex">
       Plugin "^mysql$"
       Type "^mysql_command$"
       TypeInstance "^show_"
     </Match>
     <Target "stop">
     </Target>
   </Rule>
   <Target "write">
     Plugin "rrdtool"
   </Target>
 </Chain>

The above configuration example will ignore all values where the plugin field
is "mysql", the type is "mysql_command" and the type instance begins with
"show_". All other values will be sent to the C<rrdtool> write plugin via the
default target of the chain. Since this chain is run after the value has been
added to the cache, the MySQL C<show_*> command statistics will be available
via the C<unixsock> plugin.

=head2 List of configuration options

=over 4

=item B<PreCacheChain> I<ChainName>

=item B<PostCacheChain> I<ChainName>

Configure the name of the "pre-cache chain" and the "post-cache chain". The
argument is the name of a I<chain> that should be executed before and/or after
the values have been added to the cache.

To understand the implications, it's important you know what is going on inside
I<collectd>. The following diagram shows how values are passed from the
read-plugins to the write-plugins:

   +---------------+
   !  Read-Plugin  !
   +-------+-------+
           !
 + - - - - V - - - - +
 : +---------------+ :
 : !   Pre-Cache   ! :
 : !     Chain     ! :
 : +-------+-------+ :
 :         !         :
 :         V         :
 : +-------+-------+ :  +---------------+
 : !     Cache     !--->!  Value Cache  !
 : !     insert    ! :  +---+---+-------+
 : +-------+-------+ :      !   !
 :         !   ,------------'   !
 :         V   V     :          V
 : +-------+---+---+ :  +-------+-------+
 : !  Post-Cache   +--->! Write-Plugins !
 : !     Chain     ! :  +---------------+
 : +---------------+ :
 :                   :
 :  dispatch values  :
 + - - - - - - - - - +

After the values are passed from the "read" plugins to the dispatch functions,
the pre-cache chain is run first. The values are added to the internal cache
afterwards. The post-cache chain is run after the values have been added to the
cache. So why is it such a huge deal if chains are run before or after the
values have been added to this cache?

Targets that change the identifier of a value list should be executed before
the values are added to the cache, so that the name in the cache matches the
name that is used in the "write" plugins. The C<unixsock> plugin, too, uses
this cache to receive a list of all available values. If you change the
identifier after the value list has been added to the cache, this may easily
lead to confusion, but it's not forbidden of course.

The cache is also used to convert counter values to rates. These rates are, for
example, used by the C<value> match (see below). If you use the rate stored in
the cache B<before> the new value is added, you will use the old, B<previous>
rate. Write plugins may use this rate, too, see the C<csv> plugin, for example.
The C<unixsock> plugin uses these rates too, to implement the C<GETVAL>
command.

Last but not last, the B<stop> target makes a difference: If the pre-cache
chain returns the stop condition, the value will not be added to the cache and
the post-cache chain will not be run.

=item B<Chain> I<Name>

Adds a new chain with a certain name. This name can be used to refer to a
specific chain, for example to jump to it.

Within the B<Chain> block, there can be B<Rule> blocks and B<Target> blocks.

=item B<Rule> [I<Name>]

Adds a new rule to the current chain. The name of the rule is optional and
currently has no meaning for the daemon.

Within the B<Rule> block, there may be any number of B<Match> blocks and there
must be at least one B<Target> block.

=item B<Match> I<Name>

Adds a match to a B<Rule> block. The name specifies what kind of match should
be performed. Available matches depend on the plugins that have been loaded.

The arguments inside the B<Match> block are passed to the plugin implementing
the match, so which arguments are valid here depends on the plugin being used.
If you do not need any to pass any arguments to a match, you can use the
shorter syntax:

 Match "foobar"

Which is equivalent to:

 <Match "foobar">
 </Match>

=item B<Target> I<Name>

Add a target to a rule or a default target to a chain. The name specifies what
kind of target is to be added. Which targets are available depends on the
plugins being loaded.

The arguments inside the B<Target> block are passed to the plugin implementing
the target, so which arguments are valid here depends on the plugin being used.
If you do not need any to pass any arguments to a target, you can use the
shorter syntax:

 Target "stop"

This is the same as writing:

 <Target "stop">
 </Target>

=back

=head2 Built-in targets

The following targets are built into the core daemon and therefore need no
plugins to be loaded:

=over 4

=item B<return>

Signals the "return" condition, see the L<"Flow control"> section above. This
causes the current chain to stop processing the value and returns control to
the calling chain. The calling chain will continue processing targets and rules
just after the B<jump> target (see below). This is very similar to the
B<RETURN> target of iptables, see L<iptables(8)>.

This target does not have any options.

Example:

 Target "return"

=item B<stop>

Signals the "stop" condition, see the L<"Flow control"> section above. This
causes processing of the value to be aborted immediately. This is similar to
the B<DROP> target of iptables, see L<iptables(8)>.

This target does not have any options.

Example:

 Target "stop"

=item B<write>

Sends the value to "write" plugins.

Available options:

=over 4

=item B<Plugin> I<Name>

Name of the write plugin to which the data should be sent. This option may be
given multiple times to send the data to more than one write plugin.

=back

If no plugin is explicitly specified, the values will be sent to all available
write plugins.

Example:

 <Target "write">
   Plugin "rrdtool"
 </Target>

=item B<jump>

Starts processing the rules of another chain, see L<"Flow control"> above. If
the end of that chain is reached, or a stop condition is encountered,
processing will continue right after the B<jump> target, i.E<nbsp>e. with the
next target or the next rule. This is similar to the B<-j> command line option
of iptables, see L<iptables(8)>.

Available options:

=over 4

=item B<Chain> I<Name>

Jumps to the chain I<Name>. This argument is required and may appear only once.

=back

Example:

 <Target "jump">
   Chain "foobar"
 </Target>

=back

=head2 Available matches

=over 4

=item B<regex>

Matches a value using regular expressions.

Available options:

=over 4

=item B<Host> I<Regex>

=item B<Plugin> I<Regex>

=item B<PluginInstance> I<Regex>

=item B<Type> I<Regex>

=item B<TypeInstance> I<Regex>

Match values where the given regular expressions match the various fields of
the identifier of a value. If multiple regular expressions are given, B<all>
regexen must match for a value to match.

=item B<Invert> B<false>|B<true>

When set to B<true>, the result of the match is inverted, i.e. all value lists
where all regular expressions apply are not matched, all other value lists are
matched. Defaults to B<false>.

=back

Example:

 <Match "regex">
   Host "customer[0-9]+"
   Plugin "^foobar$"
 </Match>

=item B<timediff>

Matches values that have a time which differs from the time on the server.

This match is mainly intended for servers that receive values over the
C<network> plugin and write them to disk using the C<rrdtool> plugin. RRDtool
is very sensitive to the timestamp used when updating the RRD files. In
particular, the time must be ever increasing. If a misbehaving client sends one
packet with a timestamp far in the future, all further packets with a correct
time will be ignored because of that one packet. What's worse, such corrupted
RRD files are hard to fix.

This match lets one match all values B<outside> a specified time range
(relative to the server's time), so you can use the B<stop> target (see below)
to ignore the value, for example.

Available options:

=over 4

=item B<Future> I<Seconds>

Matches all values that are I<ahead> of the server's time by I<Seconds> or more
seconds. Set to zero for no limit. Either B<Future> or B<Past> must be
non-zero.

=item B<Past> I<Seconds>

Matches all values that are I<behind> of the server's time by I<Seconds> or
more seconds. Set to zero for no limit. Either B<Future> or B<Past> must be
non-zero.

=back

Example:

 <Match "timediff">
   Future  300
   Past   3600
 </Match>

This example matches all values that are five minutes or more ahead of the
server or one hour (or more) lagging behind.

=item B<value>

Matches the actual value of data sources against given minimumE<nbsp>/ maximum
values. If a data-set consists of more than one data-source, all data-sources
must match the specified ranges for a positive match.

Available options:

=over 4

=item B<Min> I<Value>

Sets the smallest value which still results in a match. If unset, behaves like
negative infinity.

=item B<Max> I<Value>

Sets the largest value which still results in a match. If unset, behaves like
positive infinity.

=item B<Invert> B<true>|B<false>

Inverts the selection. If the B<Min> and B<Max> settings result in a match,
no-match is returned and vice versa. Please note that the B<Invert> setting
only effects how B<Min> and B<Max> are applied to a specific value. Especially
the B<DataSource> and B<Satisfy> settings (see below) are not inverted.

=item B<DataSource> I<DSName> [I<DSName> ...]

Select one or more of the data sources. If no data source is configured, all
data sources will be checked. If the type handled by the match does not have a
data source of the specified name(s), this will always result in no match
(independent of the B<Invert> setting).

=item B<Satisfy> B<Any>|B<All>

Specifies how checking with several data sources is performed. If set to
B<Any>, the match succeeds if one of the data sources is in the configured
range. If set to B<All> the match only succeeds if all data sources are within
the configured range. Default is B<All>.

Usually B<All> is used for positive matches, B<Any> is used for negative
matches. This means that with B<All> you usually check that all values are in a
"good" range, while with B<Any> you check if any value is within a "bad" range
(or outside the "good" range).

=back

Either B<Min> or B<Max>, but not both, may be unset.

Example:

 # Match all values smaller than or equal to 100. Matches only if all data
 # sources are below 100.
 <Match "value">
   Max 100
   Satisfy "All"
 </Match>
 
 # Match if the value of any data source is outside the range of 0 - 100.
 <Match "value">
   Min   0
   Max 100
   Invert true
   Satisfy "Any"
 </Match>

=item B<empty_counter>

Matches all values with one or more data sources of type B<COUNTER> and where
all counter values are zero. These counters usually I<never> increased since
they started existing (and are therefore uninteresting), or got reset recently
or overflowed and you had really, I<really> bad luck.

Please keep in mind that ignoring such counters can result in confusing
behavior: Counters which hardly ever increase will be zero for long periods of
time. If the counter is reset for some reason (machine or service restarted,
usually), the graph will be empty (NAN) for a long time. People may not
understand why.

=item B<hashed>

Calculates a hash value of the host name and matches values according to that
hash value. This makes it possible to divide all hosts into groups and match
only values that are in a specific group. The intended use is in load
balancing, where you want to handle only part of all data and leave the rest
for other servers.

The hashing function used tries to distribute the hosts evenly. First, it
calculates a 32E<nbsp>bit hash value using the characters of the hostname:

  hash_value = 0;
  for (i = 0; host[i] != 0; i++)
    hash_value = (hash_value * 251) + host[i];

The constant 251 is a prime number which is supposed to make this hash value
more random. The code then checks the group for this host according to the
I<Total> and I<Match> arguments:

  if ((hash_value % Total) == Match)
    matches;
  else
    does not match;

Please note that when you set I<Total> to two (i.E<nbsp>e. you have only two
groups), then the least significant bit of the hash value will be the XOR of
all least significant bits in the host name. One consequence is that when you
have two hosts, "server0.example.com" and "server1.example.com", where the host
name differs in one digit only and the digits differ by one, those hosts will
never end up in the same group.

Available options:

=over 4

=item B<Match> I<Match> I<Total>

Divide the data into I<Total> groups and match all hosts in group I<Match> as
described above. The groups are numbered from zero, i.E<nbsp>e. I<Match> must
be smaller than I<Total>. I<Total> must be at least one, although only values
greater than one really do make any sense.

You can repeat this option to match multiple groups, for example:

  Match 3 7
  Match 5 7

The above config will divide the data into seven groups and match groups three
and five. One use would be to keep every value on two hosts so that if one
fails the missing data can later be reconstructed from the second host.

=back

Example:

 # Operate on the pre-cache chain, so that ignored values are not even in the
 # global cache.
 <Chain "PreCache">
   <Rule>
     <Match "hashed">
       # Divide all received hosts in seven groups and accept all hosts in
       # group three.
       Match 3 7
     </Match>
     # If matched: Return and continue.
     Target "return"
   </Rule>
   # If not matched: Return and stop.
   Target "stop"
 </Chain>

=back

=head2 Available targets

=over 4

=item B<notification>

Creates and dispatches a notification.

Available options:

=over 4

=item B<Message> I<String>

This required option sets the message of the notification. The following
placeholders will be replaced by an appropriate value:

=over 4

=item B<%{host}>

=item B<%{plugin}>

=item B<%{plugin_instance}>

=item B<%{type}>

=item B<%{type_instance}>

These placeholders are replaced by the identifier field of the same name.

=item B<%{ds:>I<name>B<}>

These placeholders are replaced by a (hopefully) human readable representation
of the current rate of this data source. If you changed the instance name
(using the B<set> or B<replace> targets, see below), it may not be possible to
convert counter values to rates.

=back

Please note that these placeholders are B<case sensitive>!

=item B<Severity> B<"FAILURE">|B<"WARNING">|B<"OKAY">

Sets the severity of the message. If omitted, the severity B<"WARNING"> is
used.

=back

Example:

  <Target "notification">
    Message "Oops, the %{type_instance} temperature is currently %{ds:value}!"
    Severity "WARNING"
  </Target>

=item B<replace>

Replaces parts of the identifier using regular expressions.

Available options:

=over 4

=item B<Host> I<Regex> I<Replacement>

=item B<Plugin> I<Regex> I<Replacement>

=item B<PluginInstance> I<Regex> I<Replacement>

=item B<TypeInstance> I<Regex> I<Replacement>

Match the appropriate field with the given regular expression I<Regex>. If the
regular expression matches, that part that matches is replaced with
I<Replacement>. If multiple places of the input buffer match a given regular
expression, only the first occurrence will be replaced.

You can specify each option multiple times to use multiple regular expressions
one after another.

=back

Example:

 <Target "replace">
   # Replace "example.net" with "example.com"
   Host "\\<example.net\\>" "example.com"
 
   # Strip "www." from hostnames
   Host "\\<www\\." ""
 </Target>

=item B<set>

Sets part of the identifier of a value to a given string.

Available options:

=over 4

=item B<Host> I<String>

=item B<Plugin> I<String>

=item B<PluginInstance> I<String>

=item B<TypeInstance> I<String>

Set the appropriate field to the given string. The strings for plugin instance
and type instance may be empty, the strings for host and plugin may not be
empty. It's currently not possible to set the type of a value this way.

=back

Example:

 <Target "set">
   PluginInstance "coretemp"
   TypeInstance "core3"
 </Target>

=back

=head2 Backwards compatibility

If you use collectd with an old configuration, i.E<nbsp>e. one without a
B<Chain> block, it will behave as it used to. This is equivalent to the
following configuration:

 <Chain "PostCache">
   Target "write"
 </Chain>

If you specify a B<PostCacheChain>, the B<write> target will not be added
anywhere and you will have to make sure that it is called where appropriate. We
suggest to add the above snippet as default target to your "PostCache" chain.

=head2 Examples

Ignore all values, where the hostname does not contain a dot, i.E<nbsp>e. can't
be an FQDN.

 <Chain "PreCache">
   <Rule "no_fqdn">
     <Match "regex">
       Host "^[^\.]*$"
     </Match>
     Target "stop"
   </Rule>
   Target "write"
 </Chain>

=head1 SEE ALSO

L<collectd(1)>,
L<collectd-exec(5)>,
L<collectd-perl(5)>,
L<collectd-unixsock(5)>,
L<types.db(5)>,
L<hddtemp(8)>,
L<iptables(8)>,
L<kstat(3KSTAT)>,
L<mbmon(1)>,
L<psql(1)>,
L<regex(7)>,
L<rrdtool(1)>,
L<sensors(1)>

=head1 AUTHOR

Florian Forster E<lt>octo@verplant.orgE<gt>

=cut<|MERGE_RESOLUTION|>--- conflicted
+++ resolved
@@ -3856,7 +3856,6 @@
 
 =back
 
-<<<<<<< HEAD
 In addition, the following detailed queries are available by default. Please
 note that each of those queries collects information B<by table>, thus,
 potentially producing B<a lot> of data. For details see the description of the
@@ -3871,7 +3870,9 @@
 =item B<table_states_by_table>
 
 =item B<disk_io_by_table>
-=======
+
+=back
+
 The B<Writer> block defines a PostgreSQL writer backend. It accepts a single
 mandatory argument specifying the name of the writer. This will then be used
 in the B<Database> specification in order to activate the writer instance. The
@@ -3947,7 +3948,6 @@
 If set to B<true> (the default), convert counter values to rates. If set to
 B<false> counter values are stored as is, i.E<nbsp>e. as an increasing integer
 number.
->>>>>>> 9a84a669
 
 =back
 
