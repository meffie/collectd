--- conflicted
+++ resolved
@@ -123,11 +123,7 @@
 typedef struct c_ithread_s {
 	/* the thread's Perl interpreter */
 	PerlInterpreter *interp;
-<<<<<<< HEAD
-	_Bool running;  /* thread is inside pi */
-=======
 	_Bool running;  /* thread is inside Perl interpreter */
->>>>>>> 22651d8d
 	_Bool shutdown;
 	pthread_t pthread;
 
@@ -2159,25 +2155,15 @@
 
 		thr->shutdown = 1;
 		if (thr->running) {
-<<<<<<< HEAD
-			/* Give some time to thread to exit from pi */
-			WARNING ("perl shutdown: thread is running inside perl. Waiting.");
-=======
 			/* Give some time to thread to exit from Perl interpreter */
 			WARNING ("perl shutdown: Thread is running inside Perl. Waiting.");
->>>>>>> 22651d8d
 			ts_wait.tv_sec = 0;
 			ts_wait.tv_nsec = 500000;
 			nanosleep (&ts_wait, NULL);
 		}
 		if (thr->running) {
-<<<<<<< HEAD
-			ERROR ("perl shutdown: thread hangs inside perl. Thread killed.");
-			pthread_kill (thr->pthread, SIGTERM);
-=======
 			pthread_kill (thr->pthread, SIGTERM);
 			ERROR ("perl shutdown: Thread hangs inside Perl. Thread killed.");
->>>>>>> 22651d8d
 		}
 		c_ithread_destroy (thr);
 	}
