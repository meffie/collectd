/**
 * collectd - src/utils_rrdcreate.c
 * Copyright (C) 2006-2008  Florian octo Forster
 *
 * This program is free software; you can redistribute it and/or modify it
 * under the terms of the GNU General Public License as published by the
 * Free Software Foundation; only version 2 of the License is applicable.
 *
 * This program is distributed in the hope that it will be useful, but
 * WITHOUT ANY WARRANTY; without even the implied warranty of
 * MERCHANTABILITY or FITNESS FOR A PARTICULAR PURPOSE.  See the GNU
 * General Public License for more details.
 *
 * You should have received a copy of the GNU General Public License along
 * with this program; if not, write to the Free Software Foundation, Inc.,
 * 51 Franklin St, Fifth Floor, Boston, MA  02110-1301 USA
 *
 * Authors:
 *   Florian octo Forster <octo at verplant.org>
 **/

#include "collectd.h"
#include "common.h"
#include "utils_rrdcreate.h"

#include <pthread.h>
#include <rrd.h>

/*
 * Private variables
 */
static int rra_timespans[] =
{
  3600,
  86400,
  604800,
  2678400,
  31622400
};
static int rra_timespans_num = STATIC_ARRAY_SIZE (rra_timespans);

static char *rra_types[] =
{
  "AVERAGE",
  "MIN",
  "MAX"
};
static int rra_types_num = STATIC_ARRAY_SIZE (rra_types);

#if !defined(HAVE_THREADSAFE_LIBRRD) || !HAVE_THREADSAFE_LIBRRD
static pthread_mutex_t librrd_lock = PTHREAD_MUTEX_INITIALIZER;
#endif

/*
 * Private functions
 */
static void rra_free (int rra_num, char **rra_def) /* {{{ */
{
  int i;

  for (i = 0; i < rra_num; i++)
  {
    sfree (rra_def[i]);
  }
  sfree (rra_def);
} /* }}} void rra_free */

/* * * * * * * * * *
 * WARNING:  Magic *
 * * * * * * * * * */
static int rra_get (char ***ret, const value_list_t *vl, /* {{{ */
    const rrdcreate_config_t *cfg)
{
  char **rra_def;
  int rra_num;

  int *rts;
  int  rts_num;

  int rra_max;

  int span;

  int cdp_num;
  int cdp_len;
  int i, j;

  char buffer[128];

  /* The stepsize we use here: If it is user-set, use it. If not, use the
   * interval of the value-list. */
  int ss;

  if (cfg->rrarows <= 0)
  {
    *ret = NULL;
    return (-1);
  }

  if ((cfg->xff < 0) || (cfg->xff >= 1.0))
  {
    *ret = NULL;
    return (-1);
  }

  if (cfg->stepsize > 0)
    ss = cfg->stepsize;
  else
    ss = (int) CDTIME_T_TO_TIME_T (vl->interval);
  if (ss <= 0)
  {
    *ret = NULL;
    return (-1);
  }

  /* Use the configured timespans or fall back to the built-in defaults */
  if (cfg->timespans_num != 0)
  {
    rts = cfg->timespans;
    rts_num = cfg->timespans_num;
  }
  else
  {
    rts = rra_timespans;
    rts_num = rra_timespans_num;
  }

  rra_max = rts_num * rra_types_num;

  if ((rra_def = (char **) malloc ((rra_max + 1) * sizeof (char *))) == NULL)
    return (-1);
  memset (rra_def, '\0', (rra_max + 1) * sizeof (char *));
  rra_num = 0;

  cdp_len = 0;
  for (i = 0; i < rts_num; i++)
  {
    span = rts[i];

    if ((span / ss) < cfg->rrarows)
      span = ss * cfg->rrarows;

    if (cdp_len == 0)
      cdp_len = 1;
    else
      cdp_len = (int) floor (((double) span)
          / ((double) (cfg->rrarows * ss)));

    cdp_num = (int) ceil (((double) span)
        / ((double) (cdp_len * ss)));

    for (j = 0; j < rra_types_num; j++)
    {
      int status;

      if (rra_num >= rra_max)
        break;

      status = ssnprintf (buffer, sizeof (buffer), "RRA:%s:%3.1f:%u:%u",
          rra_types[j], cfg->xff, cdp_len, cdp_num);

      if ((status < 0) || ((size_t) status >= sizeof (buffer)))
      {
        ERROR ("rra_get: Buffer would have been truncated.");
        continue;
      }

      rra_def[rra_num++] = sstrdup (buffer);
    }
  }

  *ret = rra_def;
  return (rra_num);
} /* }}} int rra_get */

static void ds_free (int ds_num, char **ds_def) /* {{{ */
{
  int i;

  for (i = 0; i < ds_num; i++)
    if (ds_def[i] != NULL)
      free (ds_def[i]);
  free (ds_def);
} /* }}} void ds_free */

static int ds_get (char ***ret, /* {{{ */
    const data_set_t *ds, const value_list_t *vl,
    const rrdcreate_config_t *cfg)
{
  char **ds_def;
  int ds_num;

  char min[32];
  char max[32];
  char buffer[128];

  ds_def = (char **) malloc (ds->ds_num * sizeof (char *));
  if (ds_def == NULL)
  {
    char errbuf[1024];
    ERROR ("rrdtool plugin: malloc failed: %s",
        sstrerror (errno, errbuf, sizeof (errbuf)));
    return (-1);
  }
  memset (ds_def, '\0', ds->ds_num * sizeof (char *));

  for (ds_num = 0; ds_num < ds->ds_num; ds_num++)
  {
    data_source_t *d = ds->ds + ds_num;
    char *type;
    int status;

    ds_def[ds_num] = NULL;

    if (d->type == DS_TYPE_COUNTER)
      type = "COUNTER";
    else if (d->type == DS_TYPE_GAUGE)
      type = "GAUGE";
    else if (d->type == DS_TYPE_DERIVE)
      type = "DERIVE";
    else if (d->type == DS_TYPE_ABSOLUTE)
      type = "ABSOLUTE";
    else
    {
      ERROR ("rrdtool plugin: Unknown DS type: %i",
          d->type);
      break;
    }

    if (isnan (d->min))
    {
      sstrncpy (min, "U", sizeof (min));
    }
    else
      ssnprintf (min, sizeof (min), "%f", d->min);

    if (isnan (d->max))
    {
      sstrncpy (max, "U", sizeof (max));
    }
    else
      ssnprintf (max, sizeof (max), "%f", d->max);

    status = ssnprintf (buffer, sizeof (buffer),
        "DS:%s:%s:%i:%s:%s",
        d->name, type,
        (cfg->heartbeat > 0)
        ? cfg->heartbeat
        : (int) CDTIME_T_TO_TIME_T (2 * vl->interval),
        min, max);
    if ((status < 1) || ((size_t) status >= sizeof (buffer)))
      break;

    ds_def[ds_num] = sstrdup (buffer);
  } /* for ds_num = 0 .. ds->ds_num */

  if (ds_num != ds->ds_num)
  {
    ds_free (ds_num, ds_def);
    return (-1);
  }

  *ret = ds_def;
  return (ds_num);
} /* }}} int ds_get */

#if HAVE_THREADSAFE_LIBRRD
static int srrd_create (const char *filename, /* {{{ */
    unsigned long pdp_step, time_t last_up,
    int argc, const char **argv)
{
  int status;
  char *filename_copy;

  if ((filename == NULL) || (argv == NULL))
    return (-EINVAL);

  /* Some versions of librrd don't have the `const' qualifier for the first
   * argument, so we have to copy the pointer here to avoid warnings. It sucks,
   * but what else can we do? :(  -octo */
  filename_copy = strdup (filename);
  if (filename_copy == NULL)
  {
    ERROR ("srrd_create: strdup failed.");
    return (-ENOMEM);
  }

  optind = 0; /* bug in librrd? */
  rrd_clear_error ();

  status = rrd_create_r (filename_copy, pdp_step, last_up,
      argc, (void *) argv);

  if (status != 0)
  {
    WARNING ("rrdtool plugin: rrd_create_r (%s) failed: %s",
        filename, rrd_get_error ());
  }

  sfree (filename_copy);

  return (status);
} /* }}} int srrd_create */
/* #endif HAVE_THREADSAFE_LIBRRD */

#else /* !HAVE_THREADSAFE_LIBRRD */
static int srrd_create (const char *filename, /* {{{ */
    unsigned long pdp_step, time_t last_up,
    int argc, const char **argv)
{
  int status;

  int new_argc;
  char **new_argv;

  char pdp_step_str[16];
  char last_up_str[16];

  new_argc = 6 + argc;
  new_argv = (char **) malloc ((new_argc + 1) * sizeof (char *));
  if (new_argv == NULL)
  {
    ERROR ("rrdtool plugin: malloc failed.");
    return (-1);
  }

  if (last_up == 0)
    last_up = time (NULL) - 10;

  ssnprintf (pdp_step_str, sizeof (pdp_step_str), "%lu", pdp_step);
  ssnprintf (last_up_str, sizeof (last_up_str), "%lu", (unsigned long) last_up);

  new_argv[0] = "create";
  new_argv[1] = (void *) filename;
  new_argv[2] = "-s";
  new_argv[3] = pdp_step_str;
  new_argv[4] = "-b";
  new_argv[5] = last_up_str;

  memcpy (new_argv + 6, argv, argc * sizeof (char *));
  new_argv[new_argc] = NULL;

  pthread_mutex_lock (&librrd_lock);
  optind = 0; /* bug in librrd? */
  rrd_clear_error ();

  status = rrd_create (new_argc, new_argv);
  pthread_mutex_unlock (&librrd_lock);

  if (status != 0)
  {
    WARNING ("rrdtool plugin: rrd_create (%s) failed: %s",
        filename, rrd_get_error ());
  }

  sfree (new_argv);

  return (status);
} /* }}} int srrd_create */
#endif /* !HAVE_THREADSAFE_LIBRRD */

/*
 * Public functions
 */
int cu_rrd_create_file (const char *filename, /* {{{ */
    const data_set_t *ds, const value_list_t *vl,
    const rrdcreate_config_t *cfg)
{
  char **argv;
  int argc;
  char **rra_def;
  int rra_num;
  char **ds_def;
  int ds_num;
  int status = 0;
  time_t last_up;
  int stepsize;

  if (check_create_dir (filename))
    return (-1);

  if ((rra_num = rra_get (&rra_def, vl, cfg)) < 1)
  {
    ERROR ("cu_rrd_create_file failed: Could not calculate RRAs");
    return (-1);
  }

  if ((ds_num = ds_get (&ds_def, ds, vl, cfg)) < 1)
  {
    ERROR ("cu_rrd_create_file failed: Could not calculate DSes");
    return (-1);
  }

  argc = ds_num + rra_num;

  if ((argv = (char **) malloc (sizeof (char *) * (argc + 1))) == NULL)
  {
    char errbuf[1024];
    ERROR ("cu_rrd_create_file failed: %s",
        sstrerror (errno, errbuf, sizeof (errbuf)));
    return (-1);
  }

  memcpy (argv, ds_def, ds_num * sizeof (char *));
  memcpy (argv + ds_num, rra_def, rra_num * sizeof (char *));
  argv[ds_num + rra_num] = NULL;

<<<<<<< HEAD
  if (vl->time == 0)
    last_up = time (NULL) - 10;
  else
    last_up = CDTIME_T_TO_TIME_T (vl->time) - 10;

  if (cfg->stepsize > 0)
    stepsize = cfg->stepsize;
  else
    stepsize = (int) CDTIME_T_TO_TIME_T (vl->interval);

  assert (vl->time > 10);
  status = srrd_create (filename,
      stepsize, last_up,
=======
  status = srrd_create (filename,
      (cfg->stepsize > 0) ? cfg->stepsize : vl->interval,
      (vl->time > 10) ? (vl->time - 10) : vl->time,
>>>>>>> b6c3774b
      argc, (const char **) argv);

  free (argv);
  ds_free (ds_num, ds_def);
  rra_free (rra_num, rra_def);

  if (status != 0)
  {
    WARNING ("cu_rrd_create_file: srrd_create (%s) returned status %i.",
        filename, status);
  }
  else
  {
    DEBUG ("cu_rrd_create_file: Successfully created RRD file \"%s\".",
        filename);
  }

  return (status);
} /* }}} int cu_rrd_create_file */

/* vim: set sw=2 sts=2 et fdm=marker : */<|MERGE_RESOLUTION|>--- conflicted
+++ resolved
@@ -405,25 +405,19 @@
   memcpy (argv + ds_num, rra_def, rra_num * sizeof (char *));
   argv[ds_num + rra_num] = NULL;
 
-<<<<<<< HEAD
-  if (vl->time == 0)
-    last_up = time (NULL) - 10;
-  else
-    last_up = CDTIME_T_TO_TIME_T (vl->time) - 10;
+  last_up = CDTIME_T_TO_TIME_T (vl->time);
+  if (last_up <= 10)
+    last_up = time (NULL);
+  last_up -= 10;
 
   if (cfg->stepsize > 0)
     stepsize = cfg->stepsize;
   else
     stepsize = (int) CDTIME_T_TO_TIME_T (vl->interval);
 
-  assert (vl->time > 10);
-  status = srrd_create (filename,
-      stepsize, last_up,
-=======
   status = srrd_create (filename,
       (cfg->stepsize > 0) ? cfg->stepsize : vl->interval,
-      (vl->time > 10) ? (vl->time - 10) : vl->time,
->>>>>>> b6c3774b
+      last_up,
       argc, (const char **) argv);
 
   free (argv);
