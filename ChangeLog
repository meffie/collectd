--- conflicted
+++ resolved
@@ -1,4 +1,3 @@
-<<<<<<< HEAD
 2009-09-13, Version 4.8.0
 
 	* collectd: Two new data source types, “DERIVE” and “ABSOLUTE”, have
@@ -46,7 +45,7 @@
 	* empty_counter match: The new Empty Counter match matches value
 	  lists, where at least one data source is of type COUNTER and the
 	  counter value of all counter data sources is zero.
-=======
+
 2009-09-13, Version 4.7.3
 	* collectd: Fix a possible but very rare invalid “free” in the caching
 	  code. Thanks to Sebastian Harl for the patch.
@@ -78,7 +77,6 @@
 	  socket. Handling of the “LocalSocket” option has been fixed.  An
 	  incorrectly used “type” has been corrected. Thanks to Luke Heberling
 	  for his patches.
->>>>>>> a9d3d970
 
 2009-07-19, Version 4.7.2
 	* Build system: Support for `DESTDIR' has been fixed in the Java
