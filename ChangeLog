--- conflicted
+++ resolved
@@ -50,15 +50,11 @@
 	  database and use SQL to gather custom statistics from it. It is
 	  similar to the already existing PostgreSQL plugin.
 	* perl plugin: Compatibility fixes for broken versions of Perl 5.10
-<<<<<<< HEAD
-	  has been added.
-=======
 	  have been added.
 	* perl plugin: Export the newly added plugin_write() to Perl plugins.
 	* perl plugin: Added support for `notification meta data'.
 	* perl plugin: Added support for the `filter chain' infrastructure by
 	  allowing plugins to register `matches' and `targets'.
->>>>>>> 3f5a9023
 	* postgresql plugin: The preferred configuration syntax has been
 	  updated to be in line with the syntax used by the new dbi and oracle
 	  plugins. The compatibility code for the old syntax is present.
